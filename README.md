
# PyBADS: Bayesian Adaptive Direct Search in Python

## What is it?
<<<<<<< HEAD

PyBADS is a Python implementation of the Bayesian Adaptive Direct Search (BADS) algorithm for solving difficult and moderately expensive optimization problems, originally implemented [in MATLAB](https://github.com/lacerbi/bads). 

BADS has been intensively tested for fitting a variety of computational models, and is currently being used in many computational labs around the world (see [Google Scholar](https://scholar.google.co.uk/scholar?cites=7209174494000095753&as_sdt=2005&sciodt=0,5&hl=en) for many example applications).

In our benchmark with real model-fitting problems, BADS performed on par or better than many other common and state-of-the-art optimizers, as shown in the original BADS paper ([Acerbi and Ma, 2017](#references-and-citation)).
=======
PyBads is a Python implementation of the Bayesian Adaptive Direct Search (BADS) algorithm for solving difficult and mildly expensive optimization problems, originally implemented [in MATLAB](https://github.com/lacerbi/bads). BADS has been intensively tested for fitting a variety of computational models, and is currently being used in many computational labs around the world (see [Google Scholar](https://scholar.google.co.uk/scholar?cites=7209174494000095753&as_sdt=2005&sciodt=0,5&hl=en) for many example applications).

In a benchmark with real model-fitting problems, BADS performed on par or better than many other common and state-of-the-art optimizers, as shown in the original paper presented at NeurIPS in 2017 [[1](#references-and-citation)].
>>>>>>> 967cf203

PyBADS requires no specific tuning and runs off-the-shelf like other Python optimizers (e.g., `scipy.optimize.minimize`).

*Note*: If you are interested in estimating posterior distributions (i.e., uncertainty and error bars) over model parameters, and not just point estimates, you might also want to check out Variational Bayesian Monte Carlo for Python ([PyVBMC](https://github.com/acerbilab/pyvbmc)), a package for Bayesian posterior and model inference which can be used in synergy with PyBADS.

## Documentation

The full documentation is available at: https://acerbilab.github.io/pybads/

## When should I use PyBADS?

BADS is effective when:

- the objective function landscape is rough (nonsmooth), typically due to numerical approximations or noise;
- the objective function is at least moderately expensive to compute (e.g., more than 0.1 second per function evaluation);
- the gradient is unavailable (black-box function);
- the number of input parameters is up to about `D = 20` or so.

## Installation

PyBADS is available via `pip` and `conda-forge`.

1. Install with:
    ```console
    python -m pip install pybads
    ```
    or:
    ```console
    conda install --channel=conda-forge pybads
    ```
    PyBADS requires Python version 3.9 or newer.
2. (Optional): Install Jupyter to view the example Notebooks. You can skip this step if you're working from a Conda environment which already has Jupyter, but be aware that if the wrong `jupyter` executable is found on your path then import errors may arise.
   ```console
   conda install jupyter
   ```
   If you are running Python 3.11 and get an `UnsatisfiableError` you may need to install Jupyter from `conda-forge`:
   ```console
   conda install --channel=conda-forge jupyter
   ```
   The example notebooks can then be accessed by running
   ```console
   python -m pybads
   ```

If you wish to install directly from latest source code, please see the [instructions for developers and contributors](/docs/development.html#installation-instructions-for-developers).

### Quick start

The typical workflow of PyBADS follows four steps:

1. Define the target (or objective) function;
2. Setup the problem configuration (optimization bounds, starting point, possible constraint violation function);
3. Initialize and run the optimization;
4. Examine and visualize the results.
   
Running the optimizer in step 3 only involves a couple of lines of code:

```
from pybads import BADS
# ...
bads = BADS(target, x0, lb, ub, plb, pub)
optimize_result = bads.optimize()
```

with input arguments:

- ``target``: the target function, it takes as input a vector and returns its function evaluation;
- ``x0``: the starting point of the optimization problem. If it is not given, the starting point is randomly drawn from the problems bounds;
- ``lb`` and ``ub``: hard lower and upper bounds for the optimization region (can be ``-inf`` and ``inf``, or bounded);
- ``plb`` and ``pub``: *plausible* lower and upper bounds, that represent our best guess at bounding the region where the solution might lie;
- ``non_box_cons`` (optional): a callable non-bound constraints function.

The outputs are:

- ``optimize_result``: a ``OptimizeResult`` which presents relevant information about the solution and the optimization problem. In particular:
  - ``"x"``: the minimum point found by the optimizer;
  - ``"fval"``: the value of the function at the given solution.

For a full list and description of the entries of the ``optimize_result`` object, see the [OptimizeResult](https://acerbilab.github.io/pybads/api/classes/optimize_result.html) class documentation.

Examples of usages of PyBADS are present in the directory `examples` of the repository, which provides a tutorial going from simpler to more complex problems, such as noisy targets (see [this example notebook](examples/pybads_example_3_noisy_objective.ipynb)).

In order to run any of these examples, ensure you have followed the installation guideline; then you can run them using the following commands:

1. Activate the environment: `conda activate pybads-dev`
2. From the `pybads` folder, run: `python examples/example_file`

<<<<<<< HEAD
In addition, checkout the [BADS FAQ](https://github.com/acerbilab/bads/wiki#bads-frequently-asked-questions) page for practical recommendations, such as how to set `lb` and `ub`, and other practical insights. Although, the FAQ refers to the MATLAB version of BADS, most of the concepts still apply for PyBADS. 


## Next steps

Once installed, example Jupyter notebooks can be found in the `pybads/examples` directory. They can also be [viewed statically](https://acerbilab.github.io/pybads/index.html#examples) on the [main documentation pages](https://acerbilab.github.io/pybads/index.html). These examples will walk you through the basic usage of PyBADS as well as some if its more advanced features.

For practical recommendations, such as how to set `lb` and `ub` and the plausible bounds, check out the FAQ on the [BADS wiki](https://github.com/acerbilab/bads/wiki). The wiki was written with the MATLAB toolbox in mind, but the general advice applies to the Python version as well.

## How does it work?

PyBADS/BADS follows a [mesh adaptive direct search](http://epubs.siam.org/doi/abs/10.1137/040603371) (MADS) procedure for function minimization that alternates **poll** steps and **search** steps (see **Fig 1**). 

- In the **poll** stage, points are evaluated on a mesh by taking steps in one direction at a time, until an improvement is found or all directions have been tried. The step size is doubled in case of success, halved otherwise. 
- In the **search** stage, a [Gaussian process](https://en.wikipedia.org/wiki/Gaussian_process) (GP) is fit to a (local) subset of the points evaluated so far. Then, we iteratively choose points to evaluate according to a *lower confidence bound* strategy that trades off between exploration of uncertain regions (high GP uncertainty) and exploitation of promising solutions (low GP mean).

**Fig 1: BADS procedure** ![BADS procedure](https://github.com/acerbilab/bads/blob/master/docs/bads-cartoon.png "Fig 1: BADS procedure")

See [here](https://github.com/lacerbi/optimviz) for a visualization of several optimizers at work, including BADS.

See our paper for more details ([Acerbi and Ma, 2017](#references-and-citation)).

## Troubleshooting and contact

PyBADS is under active development. The original BADS algorithm has been extensively tested in several benchmarks and published papers, and the some benchmarks have been replicated using PyBADS. But as with any optimization method, you should double-check your results.

If you have trouble doing something with PyBADS, spot bugs or strange behavior, or you simply have some questions, please feel free to:
- Post in the lab's [Discussions forum](https://github.com/orgs/acerbilab/discussions) with questions or comments about PyBADS, your problems & applications;
- [Open an issue](https://github.com/acerbilab/pybads/issues/new) on GitHub;
- Contact the project lead at <luigi.acerbi@helsinki.fi>, putting 'PyBADS' in the subject of the email.
=======
In addition, checkout the [BADS FAQ](https://github.com/acerbilab/bads/wiki#bads-frequently-asked-questions) page for practical recommendations, such as how to set the bounds `LB` and `UB`, and other practical insights. Even though the FAQ refers to the MATLAB version of BADS, most of the concepts still apply to PyBADS. 
>>>>>>> 967cf203


## References and citation

1. Acerbi, L. & Ma, W. J. (2017). Practical Bayesian Optimization for Model Fitting with Bayesian Adaptive Direct Search. In *Advances in Neural Information Processing Systems 31*: 8222-8232. ([paper + supplement on arXiv](https://arxiv.org/abs/1705.04405), [NeurIPS Proceedings](https://papers.nips.cc/paper/2017/hash/df0aab058ce179e4f7ab135ed4e641a9-Abstract.html))

You can cite PyBADS in your work with something along the lines of

> We optimized the log likelihoods of our models using Bayesian adaptive direct search (BADS; Acerbi and Ma, 2017). BADS alternates between a series of fast, local Bayesian optimization steps and a systematic, slower exploration of a mesh grid.

Besides formal citations, you can demonstrate your appreciation for PyBADS in the following ways:

- *Star :star:* the BADS repository on GitHub;
- [Subscribe](http://eepurl.com/idcvc9) to the lab's newsletter for news and updates (new features, bug fixes, new releases, etc.);
- [Follow Luigi Acerbi on Twitter](https://twitter.com/AcerbiLuigi) for updates about BADS/PyBADS and other projects;
- Tell us about your model-fitting problem and your experience with PyBADS (positive or negative) in the lab's [Discussions forum](https://github.com/orgs/acerbilab/discussions).

*Note*: If you are interested in estimating posterior distributions (i.e., uncertainty and error bars) over model parameters, and not just point estimates, you might also want to check out Variational Bayesian Monte Carlo for Python ([PyVBMC](https://github.com/acerbilab/pyvbmc)), a package for Bayesian posterior and model inference which can be used in synergy with PyBADS.

### BibTeX

```BibTeX
@article{acerbi2017practical,
    title={Practical {B}ayesian Optimization for Model Fitting with {B}ayesian Adaptive Direct Search},
    author={Acerbi, Luigi and Ma, Wei Ji},
    journal={Advances in Neural Information Processing Systems},
    volume={30},
    pages={1834--1844},
    year={2017}
  }
```

### License

PyBADS is released under the terms of the [BSD 3-Clause License](LICENSE).

### Acknowledgments

PyBADS was developed from the original MATLAB toolbox by [members](https://www.helsinki.fi/en/researchgroups/machine-and-human-intelligence/people) (past and current) of the [Machine and Human Intelligence Lab](https://www.helsinki.fi/en/researchgroups/machine-and-human-intelligence/) at the University of Helsinki. The Python port was partially supported by the Academy of Finland Flagship programme: [Finnish Center for Artificial Intelligence FCAI](https://fcai.fi/).<|MERGE_RESOLUTION|>--- conflicted
+++ resolved
@@ -2,18 +2,10 @@
 # PyBADS: Bayesian Adaptive Direct Search in Python
 
 ## What is it?
-<<<<<<< HEAD
 
-PyBADS is a Python implementation of the Bayesian Adaptive Direct Search (BADS) algorithm for solving difficult and moderately expensive optimization problems, originally implemented [in MATLAB](https://github.com/lacerbi/bads). 
-
-BADS has been intensively tested for fitting a variety of computational models, and is currently being used in many computational labs around the world (see [Google Scholar](https://scholar.google.co.uk/scholar?cites=7209174494000095753&as_sdt=2005&sciodt=0,5&hl=en) for many example applications).
-
-In our benchmark with real model-fitting problems, BADS performed on par or better than many other common and state-of-the-art optimizers, as shown in the original BADS paper ([Acerbi and Ma, 2017](#references-and-citation)).
-=======
 PyBads is a Python implementation of the Bayesian Adaptive Direct Search (BADS) algorithm for solving difficult and mildly expensive optimization problems, originally implemented [in MATLAB](https://github.com/lacerbi/bads). BADS has been intensively tested for fitting a variety of computational models, and is currently being used in many computational labs around the world (see [Google Scholar](https://scholar.google.co.uk/scholar?cites=7209174494000095753&as_sdt=2005&sciodt=0,5&hl=en) for many example applications).
 
 In a benchmark with real model-fitting problems, BADS performed on par or better than many other common and state-of-the-art optimizers, as shown in the original paper presented at NeurIPS in 2017 [[1](#references-and-citation)].
->>>>>>> 967cf203
 
 PyBADS requires no specific tuning and runs off-the-shelf like other Python optimizers (e.g., `scipy.optimize.minimize`).
 
@@ -96,14 +88,7 @@
 
 Examples of usages of PyBADS are present in the directory `examples` of the repository, which provides a tutorial going from simpler to more complex problems, such as noisy targets (see [this example notebook](examples/pybads_example_3_noisy_objective.ipynb)).
 
-In order to run any of these examples, ensure you have followed the installation guideline; then you can run them using the following commands:
-
-1. Activate the environment: `conda activate pybads-dev`
-2. From the `pybads` folder, run: `python examples/example_file`
-
-<<<<<<< HEAD
-In addition, checkout the [BADS FAQ](https://github.com/acerbilab/bads/wiki#bads-frequently-asked-questions) page for practical recommendations, such as how to set `lb` and `ub`, and other practical insights. Although, the FAQ refers to the MATLAB version of BADS, most of the concepts still apply for PyBADS. 
-
+In addition, checkout the [BADS FAQ](https://github.com/acerbilab/bads/wiki#bads-frequently-asked-questions) page for practical recommendations, such as how to set the bounds `LB` and `UB`, and other practical insights. Even though the FAQ refers to the MATLAB version of BADS, most of the concepts still apply to PyBADS.
 
 ## Next steps
 
@@ -132,9 +117,6 @@
 - Post in the lab's [Discussions forum](https://github.com/orgs/acerbilab/discussions) with questions or comments about PyBADS, your problems & applications;
 - [Open an issue](https://github.com/acerbilab/pybads/issues/new) on GitHub;
 - Contact the project lead at <luigi.acerbi@helsinki.fi>, putting 'PyBADS' in the subject of the email.
-=======
-In addition, checkout the [BADS FAQ](https://github.com/acerbilab/bads/wiki#bads-frequently-asked-questions) page for practical recommendations, such as how to set the bounds `LB` and `UB`, and other practical insights. Even though the FAQ refers to the MATLAB version of BADS, most of the concepts still apply to PyBADS. 
->>>>>>> 967cf203
 
 
 ## References and citation
