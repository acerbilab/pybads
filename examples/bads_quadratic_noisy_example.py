--- conflicted
+++ resolved
@@ -2,10 +2,7 @@
 from pybads.bads.bads import BADS
 from pybads.bads.bads_dump import BADSDump
 from pybads.function_examples import quadratic_unknown_noisy_fcn, extra_noisy_quadratic_fcn, quadratic_hetsk_noisy_fcn, rosebrocks_hetsk_noisy_fcn
-<<<<<<< HEAD
 
-=======
->>>>>>> f9e9326e
 x0 = np.array([[-3, -3]]);        # Starting point
 lb = np.array([[-5, -5]])     # Lower bounds
 ub = np.array([[5, 5]])       # Upper bounds
@@ -52,17 +49,7 @@
     optimize_result = bads.optimize()
     x_min = optimize_result['x']
     fval = optimize_result['fval'] 
-    print(f"BADS minimum at: \n\n\t x = {x_min.flatten()} \n\t fval= {fval} \n\t \
-    total time: {round(bads.optim_state['total_time'], 2)} s \n overhead: {round(bads.optim_state['overhead'], 2)}")
-    print(f"The true global minimum is at x = [0, 0], where fval = 0\n")
-   
-heteroskedastic_noise = True 
-if heteroskedastic_noise:
-    user_dict = {"uncertainty_handling": True, "specify_target_noise": True}
-    title = 'Heteroskedastic Noise objective function'
-    print("\n *** Example 5: " + title)
-    bads = BADS(quadratic_hetsk_noisy_fcn, x0, lb, ub, plb, pub, options=user_dict)
-    x_min, fval = bads.optimize()
+
     print(f"BADS minimum at: \n\n\t x = {x_min.flatten()} \n\t fval= {fval} \n\t \
     total time: {round(bads.optim_state['total_time'], 2)} s \n overhead: {round(bads.optim_state['overhead'], 2)}")
     print(f"The true global minimum is at x = [1, 1], where fval = 0\n")