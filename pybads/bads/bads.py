from asyncio.log import logger
import copy
import logging
import math
import os
import sys

import gpyreg as gpr
import matplotlib.pyplot as plt
import numpy as np
from requests import options
from scipy.special import gammaincinv
from scipy.special import erfcinv
from scipy.special import erfc
from scipy.stats import shapiro
from sqlalchemy import true
from pybads import function_logger
from pybads.acquisition_functions.acq_fcn_lcb import acq_fcn_lcb
from pybads.bads.bads_dump import BADSDump
from pybads.bads.optimize_result import OptimizeResult
from pybads.poll.poll_mads_2n import poll_mads_2n

from pybads.search.search_hedge import ESSearchHedge

from pybads.function_logger import FunctionLogger
from pybads.init_functions.init_sobol import init_sobol
from pybads.search.grid_functions import force_to_grid, grid_units, udist 
from pybads.utils.period_check import period_check
from pybads.utils.timer import Timer
from pybads.utils.iteration_history import IterationHistory
from pybads.bads.variables_transformer import VariableTransformer
from pybads.utils.constraints_check import contraints_check
from pybads.bads.gaussian_process_train import local_gp_fitting, add_and_update_gp, init_and_train_gp
from gpyreg.gaussian_process import GP
from pybads.bads.options import Options


class BADS:
    """
    BADS Constrained optimization using Bayesian Adaptive Direct Search (v0.0.1)
    BADS attempts to solve problems of the form:
       min F(X)  subject to:  LB <= X <= UB
        X                        C(X) <= 0        (optional)

    Initialize a ``PyBADS`` object to set up the optimization problem, then run
    ``optimize()``. See the examples for more details under the `examples` directory.

    Parameters
    ----------
    fun : callable
        A given target `fun`. `fun` accepts input `x` and returns a scalar function
        value of the target evaluated at 'x' and the noise if provided.
    x0 : np.ndarray, optional
        Starting point.
    lower_bounds, upper_bounds : np.ndarray, optional
        `lower_bounds` (`LB`) and `upper_bounds` (`UB`) define a set
        of strict lower and upper bounds for the coordinate vector, `x`, so 
        that the unknown function has support on `LB` < `x` < `UB`.
        If scalars, the bound is replicated in each dimension. Use
        ``None`` for `LB` and `UB` if no bounds exist. Set `LB` [`i`] = -``inf``
        and `UB` [`i`] = ``inf`` if the `i`-th coordinate is unbounded (while 
        other coordinates may be bounded). Note that if `LB` and `UB` contain
        unbounded variables, the respective values of `PLB` and `PUB` need to 
        be specified (see below), by default ``None``.
    plausible_lower_bounds, plausible_upper_bounds : np.ndarray, optional
        Specifies a set of `plausible_lower_bounds` (`PLB`) and
        `plausible_upper_bounds` (`PUB`) such that `LB` < `PLB` < `PUB` < `UB`.
        Both `PLB` and `PUB` need to be finite. `PLB` and `PUB` represent a
        "plausible" range, which should denote a region of the global minimum.
        As a rule of thumb, set plausible_lower_bounds and plausible_upper_bounds such that 
        there is > 90% probability that the minimum is found within the box 
        (where in doubt, just set PLB=LB and PUB=UB).

    non_box_cons: callable
        A given non-bound constraints function. e.g : lambda x: np.sum(x.^2, 1) > 1

    options : dict, optional
        Additional options can be passed as a dict. Please refer to the
        BADS options page for the default options. If no `options` are 
        passed, the default options are used.
        To run BADS on a noisy (stochastic) objective function, set: 
            * options.uncertainty_handling = true
            * options.noise_size = SIGMA
                **  SIGMA is an estimate of the SD of the noise in your problem in
                    a good region of the parameter space. (If not specified, default 
                    SIGMA = 1). To help BADS work better, it is recommended that you
                    provide to BADS an estimate of the noise at each location.
        If options.uncertainty_handling is not specified, BADS will determine at
        runtime if the objective function is noisy.

    Raises
    ------
    ValueError
        When neither `x0` or (`plausible_lower_bounds` and
        `plausible_upper_bounds`) are specified.
    ValueError
        When various checks for the bounds (LB, UB, PLB, PUB) of BADS fail.


    References
    ----------
    .. [1]  Acerbi, L. & Ma, W. J. (2017). "Practical Bayesian 
            Optimization for Model Fitting with Bayesian Adaptive Direct Search". 
            In Advances in Neural Information Processing Systems 30, pages 1834-1844.
            (arXiv preprint: https://arxiv.org/abs/1705.04405).

    --------
    """
    def __init__(
        self,
        fun: callable,
        x0: np.ndarray = None,
        lower_bounds: np.ndarray = None,
        upper_bounds: np.ndarray = None,
        plausible_lower_bounds: np.ndarray = None,
        plausible_upper_bounds: np.ndarray = None,
        non_box_cons: callable = None,
        gamma_uncertain_interval = None,
        options: dict = None
    ):
        # set up root logger (only changes stuff if not initialized yet)
        logging.basicConfig(stream=sys.stdout, format="%(message)s")

        self.non_box_cons = non_box_cons

        # variable to keep track of logging actions
        self.logging_action = []

        # Initialize variables and algorithm structures
        if plausible_lower_bounds is None and lower_bounds is not None:
            plausible_lower_bounds = lower_bounds.copy()
        if plausible_upper_bounds is None and upper_bounds is not None:
            plausible_upper_bounds = upper_bounds.copy()
            
        if x0 is None:
            if (plausible_lower_bounds is None
                or plausible_upper_bounds is None):
                raise ValueError(
                    """bads:UnknownDims If no starting point is
                 provided, PLB and PUB need to be specified."""
                )
            else:
                x0 = np.full((plausible_lower_bounds.shape), np.NaN)

        self.D = x0.shape[1]

        # load basic and advanced options and validate the names
        pybads_path = os.path.dirname(os.path.realpath(__file__))
        basic_path = pybads_path + "/option_configs/basic_bads_options.ini"
        self.options = Options(
            basic_path,
            evaluation_parameters={"D": self.D},
            user_options=options,
        )
        advanced_path = (
            pybads_path + "/option_configs/advanced_bads_options.ini"
        )
        self.options.load_options_file(
            advanced_path,
            evaluation_parameters={"D": self.D},
        )
        self.options.validate_option_names([basic_path, advanced_path])

        if self.options['stobads'] is None or self.options['stobads'] == False:
            self.options['stobads'] = False 

        # set up BADS logger
        self.logger = logging.getLogger("BADS")
        self.logger.setLevel(logging.INFO)
        if self.options.get("display") == "off":
            self.logger.setLevel(logging.WARN)
        elif self.options.get("display") == "iter":
            self.logger.setLevel(logging.INFO)
        elif self.options.get("display") == "full":
            self.logger.setLevel(logging.DEBUG)


        # Empty LB and UB are Infs
        if lower_bounds is None:
            lower_bounds = np.ones((1, self.D)) * -np.inf

        if upper_bounds is None:
            upper_bounds = np.ones((1, self.D)) * np.inf

        # Check/fix boundaries and starting points
        (
            self.x0,
            self.lower_bounds,
            self.upper_bounds,
            self.plausible_lower_bounds,
            self.plausible_upper_bounds,

        ) = self._boundscheck_(
            x0.copy(),
            lower_bounds,
            upper_bounds,
            plausible_lower_bounds,
            plausible_upper_bounds,
            non_box_cons
        )
        
        self.gamma_uncertain_interval = gamma_uncertain_interval
        
        # starting point
        if not np.all(np.isfinite(self.x0)):
            self.logger.warn('Initial starting point is invalid or not provided.\
                 Starting from center of plausible region.\n')
            self.x0 = 0.5 * (self.plausible_lower_bounds + self.plausible_upper_bounds)
        
        # evaluate  starting point non-bound constraint
        if non_box_cons is not None:
            if non_box_cons(self.x0) > 0:
<<<<<<< HEAD
                raise ValueError('Initial starting point X0 does not satisfy non-bound constraints (non_box_cons).')
=======
                raise ValueError('Initial starting point X0 does not satisfy non-bound constraints NONBCON.')
>>>>>>> f9e9326e
            

        self.optim_state = self._init_optim_state_()

        # create and init the function logger
        self.function_logger = FunctionLogger(
            fun=fun,
            D=self.D,
            noise_flag=self.optim_state.get("uncertainty_handling_level") > 0,
            uncertainty_handling_level=self.optim_state.get("uncertainty_handling_level"),
            cache_size=self.options.get("cachesize"),
            variable_transformer=self.var_transf)

        self.iteration_history = IterationHistory(
            [
                "iter",
                "func_count",
                "u",
                "x",
                "fval",
                "fsd",
                "yval",
                "ys",
                "mesh_size",
                "search_mesh_size",
                "lcbmax",
                "gp",
                "gp_hyp_full",
                "Ns_gp",
                "timer",
                "optim_state",
                "n_eff",
                "ntrain",
                "init_N",
                "logging_action",
            ]
        )

    def _boundscheck_(
        self,
        x0: np.ndarray,
        lower_bounds: np.ndarray,
        upper_bounds: np.ndarray,
        plausible_lower_bounds: np.ndarray = None,
        plausible_upper_bounds: np.ndarray = None,
        non_box_cons: callable = None
    ):
        """
        Private function for initial checks of the BADS bounds.
        """

        N0, D = x0.shape

        #Estimation of the PLB and PUB if any of them is not specified
        if plausible_lower_bounds is None or plausible_upper_bounds is None:
            if N0 > 1:
                self.logger.warning(
                    "PLB and/or PUB not specified. Estimating"
                    + "plausible bounds from starting set X0..."
                )
                width = x0.max(0) - x0.min(0)
                if plausible_lower_bounds is None:
                    plausible_lower_bounds = x0.min(0) - width / N0
                    plausible_lower_bounds = np.maximum(
                        plausible_lower_bounds, lower_bounds
                    )
                if plausible_upper_bounds is None:
                    plausible_upper_bounds = x0.max(0) + width / N0
                    plausible_upper_bounds = np.minimum(
                        plausible_upper_bounds, upper_bounds
                    )

                idx = plausible_lower_bounds == plausible_upper_bounds
                if np.any(idx):
                    plausible_lower_bounds[idx] = lower_bounds[idx]
                    plausible_upper_bounds[idx] = upper_bounds[idx]
                    self.logger.warning(
                        "bads:pbInitFailed: Some plausible bounds could not be "
                        + "determined from starting set. Using hard upper/lower"
                        + " bounds for those instead."
                    )
            else:
                self.logger.warning(
                    "bads:pbUnspecified: Plausible lower/upper bounds PLB and"
                    "/or PUB not specified and X0 is not a valid starting set. "
                    + "Using hard upper/lower bounds instead."
                )
                if plausible_lower_bounds is None:
                    plausible_lower_bounds = np.copy(lower_bounds)
                if plausible_upper_bounds is None:
                    plausible_upper_bounds = np.copy(upper_bounds)

        # check that all bounds are row vectors with D elements
        if (
            np.ndim(lower_bounds) != 2
            or np.ndim(upper_bounds) != 2
            or np.ndim(plausible_lower_bounds) != 2
            or np.ndim(plausible_upper_bounds) != 2
            or lower_bounds.shape != (1, D)
            or upper_bounds.shape != (1, D)
            or plausible_lower_bounds.shape != (1, D)
            or plausible_upper_bounds.shape != (1, D)
        ):
            raise ValueError(
                """All input vectors (x0, lower_bounds, upper_bounds,
                 plausible_lower_bounds, plausible_upper_bounds), if specified,
                 need to be row vectors with D elements."""
            )

        # check that plausible bounds are finite
        if np.any(np.invert(np.isfinite(plausible_lower_bounds))) or np.any(
            np.invert(np.isfinite(plausible_upper_bounds))
        ):
            raise ValueError(
                "Plausible interval bounds PLB and PUB need to be finite."
            )

        # Test that all vectors are real-valued
        if (
            np.any(np.invert(np.isreal(x0)))
            or np.any(np.invert(np.isreal(lower_bounds)))
            or np.any(np.invert(np.isreal(upper_bounds)))
            or np.any(np.invert(np.isreal(plausible_lower_bounds)))
            or np.any(np.invert(np.isreal(plausible_upper_bounds)))
        ):
            raise ValueError(
                """All input vectors (x0, lower_bounds, upper_bounds,
                 plausible_lower_bounds, plausible_upper_bounds), if specified,
                 need to be real valued."""
            )

        # Fixed variables (all bounds equal) are not supported
        fix_idx = (
            (lower_bounds == upper_bounds)
            & (upper_bounds == plausible_lower_bounds)
            & (plausible_lower_bounds == plausible_upper_bounds)
        )
        if np.any(fix_idx):
            raise ValueError(
                """bads:FixedVariables BADS does not support fixed 
            variables. Lower and upper bounds should be different."""
            )

        # Test that plausible bounds are different
        if np.any(plausible_lower_bounds == plausible_upper_bounds):
            raise ValueError(
                """bads:MatchingPB:For all variables,
            plausible lower and upper bounds need to be distinct."""
            )

        # Check that all X0 are inside the bounds
        if np.any(x0 < lower_bounds) or np.any(x0 > upper_bounds):
            raise ValueError(
<<<<<<< HEAD
                """bads:InitialPointsNotInsideBounds: The starting 
                points X0 are not inside the provided hard bounds LB and UB."""
=======
                """bads:InitialPointsNotInsideBounds: The starting
            non_box_conspoints X0 are not inside the provided hard bounds LB and UB."""
>>>>>>> f9e9326e
            )

        # # Compute "effective" bounds (slightly inside provided hard bounds)
        bounds_range = upper_bounds - lower_bounds
        bounds_range[np.isinf(bounds_range)] = 1e3
        scale_factor = 1e-3
        realmin = sys.float_info.min
        LB_eff = lower_bounds + scale_factor * bounds_range
        LB_eff[np.abs(lower_bounds) <= realmin] = (
            scale_factor * bounds_range[np.abs(lower_bounds) <= realmin]
        )
        UB_eff = upper_bounds - scale_factor * bounds_range
        UB_eff[np.abs(upper_bounds) <= realmin] = (
            -scale_factor * bounds_range[np.abs(upper_bounds) <= realmin]
        )
        # Infinities stay the same
        LB_eff[np.isinf(lower_bounds)] = lower_bounds[np.isinf(lower_bounds)]
        UB_eff[np.isinf(upper_bounds)] = upper_bounds[np.isinf(upper_bounds)]

        if np.any(LB_eff >= UB_eff):
            raise ValueError(
                """bads:StrictBoundsTooClose: Hard bounds LB and UB
                are numerically too close. Make them more separate."""
            )

        # Fix when provided X0 are almost on the bounds -- move them inside
        if np.any(x0 < LB_eff) or np.any(x0 > UB_eff):
            self.logger.warning(
                "bads:InitialPointsTooClosePB: The starting points X0 are on "
                + "or numerically too close to the hard bounds LB and UB. "
                + "Moving the initial points more inside..."
            )
            x0 = np.maximum((np.minimum(x0, UB_eff)), LB_eff)

        # Test order of bounds (permissive)
        ordidx = (
            (lower_bounds <= plausible_lower_bounds)
            & (plausible_lower_bounds < plausible_upper_bounds)
            & (plausible_upper_bounds <= upper_bounds)
        )
        if np.any(np.invert(ordidx)):
            raise ValueError(
                """bads:StrictBounds: For each variable, hard and
            plausible bounds should respect the ordering LB < PLB < PUB < UB."""
            )

        # Test that plausible bounds are reasonably separated from hard bounds
        if np.any(LB_eff > plausible_lower_bounds) or np.any(
            plausible_upper_bounds > UB_eff
        ):
            self.logger.warning(
                "bads:TooCloseBounds: For each variable, hard "
                + "and plausible bounds should not be too close. "
                + "Moving plausible bounds."
            )
            plausible_lower_bounds = np.maximum(plausible_lower_bounds, LB_eff)
            plausible_upper_bounds = np.minimum(plausible_upper_bounds, UB_eff)

        # Check that all X0 are inside the plausible bounds,
        # move bounds otherwise
        if np.any(x0 <= LB_eff) or np.any(x0 >= UB_eff):
            self.logger.warning(
                "bads:InitialPointsOutsidePB. The starting points X0"
                + " are not inside the provided plausible bounds PLB and "
                + "PUB. Expanding the plausible bounds..."
            )
            plausible_lower_bounds = np.minimum(
                plausible_lower_bounds, x0.min(0)
            )
            plausible_upper_bounds = np.maximum(
                plausible_upper_bounds, x0.max(0)
            )

        # Test order of bounds
        ordidx = (
            (lower_bounds <= plausible_lower_bounds)
            & (plausible_lower_bounds < plausible_upper_bounds)
            & (plausible_upper_bounds <= upper_bounds)
        )
        if np.any(np.invert(ordidx)):
            raise ValueError(
                """bads:StrictBounds: For each variable, hard and
            plausible bounds should respect the ordering LB <= PLB < PUB <= UB."""
            )

        # Check that variables are either bounded or unbounded
        # (not half-bounded)
        if (
            np.any(np.isfinite(lower_bounds))
            and np.any(np.invert(np.isfinite(upper_bounds)))
            or np.any(np.invert(np.isfinite(lower_bounds)))
            and np.any(np.isfinite(upper_bounds))
        ):
            raise ValueError(
                """bads:HalfBounds: Each variable needs to be unbounded or
            bounded. Variables bounded only below/above are not supported."""
            )

        # Check non bound constraints
        if non_box_cons is not None:
            y = non_box_cons(np.vstack([plausible_lower_bounds, plausible_upper_bounds]))
            if y.shape[0] != 2  and y.ndim == 1:
                raise ValueError("bads:NONBCON "
                    + "NONBCON should be a function that takes a matrix X as input"
                    + " and returns a column vector of bound violations.")

        # Gentle warning for infinite bounds
        ninfs = np.sum(np.isinf(np.concatenate([lower_bounds, upper_bounds])))
        if ninfs > 0:
            if ninfs == 2 *D:
                self.logger.warning("Detected fully unconstrainer optimization.")
            else:
                self.logger.warning(f"Detected {ninfs} infinite bound(s).")

        return (
            x0,
            lower_bounds,
            upper_bounds,
            plausible_lower_bounds,
            plausible_upper_bounds,
        )

    def _init_optim_state_(self):
        """
        A private function to initialize the optim_state dict that contains information about BADS variables.
        """
        # Record starting points (original coordinates)
        if self.options['fvals'] is not None:
            y_orig = np.array(self.options.get("fvals")).flatten()
            if len(y_orig) == 0:
                y_orig = np.full([self.x0.shape[0]], np.nan)
            if len(self.x0) != len(y_orig):
                raise ValueError(
                    """bads:MismatchedStartingInputs The number of
                points in X0 and of their function values as specified in
                self.options.fvals are not the same."""
                )
        else:
            y_orig = np.full([self.x0.shape[0]], np.nan)

        optim_state = dict()
        optim_state["cache"] = dict()
        optim_state["cache"]["x_orig"] = self.x0
        optim_state["cache"]["y_orig"] = y_orig
        optim_state['last_re_eval'] = -np.inf

        # Does the starting cache contain function values?
        optim_state["cache_active"] = np.any(
            np.isfinite(optim_state.get("cache").get("y_orig"))
        )

        # Grid parameters
        self.mesh_size_integer = self.options['init_mesh_size_integer'] # Mesh size in log base units
        optim_state['search_size_integer'] = np.minimum(0, self.mesh_size_integer * self.options.get("searchgridmultiplier") - self.options.get("searchgridnumber"))
        optim_state["mesh_size"] =  float(self.options.get("pollmeshmultiplier"))**self.mesh_size_integer
        self.mesh_size = optim_state["mesh_size"]
        optim_state['search_mesh_size'] = float(self.options.get("pollmeshmultiplier"))**optim_state['search_size_integer']
        self.search_mesh_size = optim_state['search_mesh_size']
        optim_state['scale'] = 1.
        
        # Check if periodic_vars is not None and raise error, since it is not yet supported
        if self.options['periodic_vars'] is not None:
            raise ValueError("Periodic variables are not yet supported. Please set periodic_vars to None.")

        # Compute transformation of variables
<<<<<<< HEAD
        if self.options['nonlinear_scaling']:
=======
        if self.options['non_linear_scaling']:
>>>>>>> f9e9326e
            logflag = np.full((1, self.D), np.NaN)
            periodic_vars = self.options['periodic_vars']
            if periodic_vars is not None and len(periodic_vars) != 0:
                logflag[:, periodic_vars] = 0 # Never transform periodic variables
        else:
            logflag = np.zeros((1, self.D))

        self.var_transf = VariableTransformer(self.D, self.lower_bounds, self.upper_bounds,
            self.plausible_lower_bounds, self.plausible_upper_bounds, logflag)
        #optim_state["variables_trans"] = var_transf

        # Update the bounds with the new transformed bounds
        self.lower_bounds = self.var_transf.lb.copy()
        self.upper_bounds = self.var_transf.ub.copy()
        optim_state["lb"] = self.lower_bounds.copy()
        optim_state["ub"] = self.upper_bounds.copy()
        self.plausible_lower_bounds = self.var_transf.plb.copy()
        self.plausible_upper_bounds = self.var_transf.pub.copy()
        optim_state["pub"] = self.plausible_lower_bounds.copy()
        optim_state["plb"] = self.plausible_upper_bounds.copy()

        optim_state["lb_orig"] = self.var_transf.orig_lb.copy()
        optim_state["ub_orig"] = self.var_transf.orig_ub.copy()
        optim_state["plb_orig"] = self.var_transf.orig_plb.copy()
        optim_state["pub_orig"] = self.var_transf.orig_pub.copy()

        # Bounds for search mesh
        lb_search = force_to_grid(self.lower_bounds, optim_state['search_mesh_size'])
        lb_search[ lb_search < self.lower_bounds] = lb_search[ lb_search < self.lower_bounds] + optim_state['search_mesh_size']
        optim_state["lb_search"] = lb_search
        ub_search = force_to_grid(self.upper_bounds, optim_state['search_mesh_size'])
        ub_search[ ub_search > self.upper_bounds] = ub_search[ub_search > self.upper_bounds] - optim_state['search_mesh_size']
        optim_state["ub_search"] = ub_search
        
        # Starting point in grid coordinates
        u0 =  force_to_grid(grid_units(self.x0, self.var_transf, optim_state['scale']), optim_state['search_mesh_size'])
        
        # Adjust points that fall outside bounds due to gridization
        u0[u0 < self.lower_bounds] = u0[u0 < self.lower_bounds] + optim_state['search_mesh_size']
        u0[u0 > self.upper_bounds] = u0[u0 > self.upper_bounds] - optim_state['search_mesh_size']
        optim_state['u'] = u0
        self.u = u0.flatten().copy()

        # Test starting point u0 is within bounds
        if np.any(u0 > self.upper_bounds) or np.any(u0 < self.lower_bounds):
            self.logger.error("Initial starting point u0 is not within the hard bounds LB and UB")
            raise ValueError(
                """bads:Initpoint: Initial starting point u0 is not within the hard bounds LB and UB""") 

        # Report variable transformation
        if np.any(self.var_transf.apply_log_t):
            self.logger.info(f"Variables (index) internally transformed to log coordinates: {np.argwhere(self.var_transf.apply_log_t)}") 

        # Put TOLMESH on space
        optim_state['tol_mesh'] = self.options['pollmeshmultiplier']**np.ceil(np.log(self.options['tolmesh']) / np.log(self.options['pollmeshmultiplier']))

        #Periodic variables
        idx_periodic_vars = self.options['periodic_vars']
        periodic_vars = np.zeros((1, self.D)).astype(bool)
        if idx_periodic_vars is not None:
            periodic_vars[:, idx_periodic_vars] = True
            finite_periodic_vars = np.all(np.isfinite(self.lower_bounds[:, idx_periodic_vars])) and \
                np.all(np.isfinite(self.upper_bounds[:, idx_periodic_vars]))
            if not finite_periodic_vars:
                raise ValueError('bads:InitOptimState:Periodic variables need to have finite lower and upper bounds.')
            self.logger.info(f"Variables (index) defined with periodic boundaries: {idx_periodic_vars}")
        optim_state['periodic_vars'] = periodic_vars

        # Setup covariance information (unused)

        # Import prior function evaluations
        fun_values = self.options['funvalues']
        if fun_values is not None and len(fun_values) != 0:
            if  'X' not in fun_values or 'Y' not in fun_values:
                raise ValueError("""bads:funvalues: The 'FunValue' field in OPTIONS need to have X and Y fields (respectively, inputs and their function values)""")

            X = fun_values['X']
            Y = fun_values['Y']

            if len(X) != len(Y):
                raise ValueError("X and Y arrays in the OPTIONS.FunValues need to have the same number of rows (each row is a tested point).")
            if (not np.all(np.isfinite(X))) or (not np.all(np.isfinite(Y))) or (not np.isreal(X)) or (not np.isreal(Y)):
                raise ValueError('X and Y arrays need to be finite and real-valued')
            if len(X) != 0 and X.shape[1] != self.D:
                raise ValueError('X should be a matrix of tested points with the same dimensionality as X0 (one input point per row).')

            if len(Y) != 0 and Y.shape[1] != 1:
                raise ValueError('Y should be a vertical nd-array (, 1) of function values (one function value per row).')

            S = None
            if 'S' in fun_values:
                S = fun_values['S']
                if len(S) != len(Y):
                    raise ValueError('X, Y, and S arrays in the OPTIONS.FunValues need to have the same number of rows (each row is a tested point).')
                S = np.atleast_2d(S).T
                if len(S) != 0 and S.shape[1] != 1:
                    raise ValueError('S should be a vertical nd-array (, 1) of estimated function SD values (one SD per row).')
            
            for i in range(len()):
                if S is None:
                    self.function_logger.add(X[i], Y[i])
                else:
                    self.function_logger.add(X[i], Y[i], S[i])
            
        #Other variables initializations
        optim_state['search_factor']   =   1
        optim_state['sd_level']        = self.options['incumbentsigmamultiplier']
        optim_state['search_count']    = self.options['searchntry']       # Skip search at first iteration
        optim_state['lastreeval']     = -np.inf;                     # Last time function values were re-evaluated
        optim_state['lastfitgp']      = -np.inf;                     # Last fcn evaluation for which the gp was trained
        self.mesh_overflows  = 0;                       # Number of attempted mesh expansions when already at maximum size

        # List of points at the end of each iteration
        optim_state["iterlist"] = dict()
        optim_state["iterlist"]["u"] = []
        optim_state["iterlist"]["fval"] = []
        optim_state["iterlist"]["fsd"] = []
        optim_state["iterlist"]["fhyp"] = []

        #optim_state['es'] = es_update(es_mu, es_lambda)

        # Hedge struct
        optim_state['search_hedge'] = dict()

        # Before first iteration
        # Iterations are from 0 onwards in optimize so we should have -1
        optim_state["iter"] = -1

        # Copy maximum number of fcn. evaluations,
        # used by some acquisition fcns.
        optim_state["max_fun_evals"] = self.options.get("max_fun_evals")

        # Deal with user specified target noise
        if self.options['specify_target_noise'] is None:
            self.options['specify_target_noise'] = False

        if self.options['specify_target_noise'] and self.options["uncertainty_handling"] is None:
            self.options["uncertainty_handling"] = False
        
        if self.options['specify_target_noise'] and self.options["uncertainty_handling"] is not None \
            and self.options["uncertainty_handling"] == False:
            raise ValueError('If options.specify_target_noise is ON, options.uncertainty_handling should be ON as well. \
                                Leave options.uncertainty_handling empty or set it to ON to avoid this error.')
        if self.options['specify_target_noise'] and \
            self.options['noise_size'] is not None \
            and np.array(self.options['noise_size'] > 0)[0]:
            self.logger.warn('If options.specify_target_noise is ON, options.noise_size is ignored. \
                Leave options.noise_size empty or set it to 0 to silence this warning.')


        # Set uncertainty handling level
        # (0: none; 1: unknown noise level; 2: user-provided noise)
        if self.options.get("specify_target_noise"):
            optim_state["uncertainty_handling_level"] = 2
        elif self.options["uncertainty_handling"] is not None and self.options["uncertainty_handling"]:
            optim_state["uncertainty_handling_level"] = 1
        else:
            optim_state["uncertainty_handling_level"] = 0
        

        # Empty hedge struct for acquisition functions
        if self.options.get("acqhedge"):
            optim_state["acq_hedge"] = dict()

        # List of points at the end of each iteration
        optim_state["iterlist"] = dict()
        optim_state["iterlist"]["u"] = []
        optim_state["iterlist"]["fval"] = []
        optim_state["iterlist"]["fsd"] = []
        optim_state["iterlist"]["fhyp"] = []

        # Initialize Gaussian process settings
        # Squared exponential kernel with separate length scales
        optim_state["gp_covfun"] = 1

        if optim_state.get("uncertainty_handling_level") == 0:
            # Observation noise for stability
            optim_state["gp_noisefun"] = [1, 0, 0]
        elif optim_state.get("uncertainty_handling_level") == 1:
            # Infer noise
            optim_state["gp_noisefun"] = [1, 2, 0]
        elif optim_state.get("uncertainty_handling_level") == 2:
            # Provided heteroskedastic noise
            optim_state["gp_noisefun"] = [1, 1, 0]

        if (
            self.options.get("noiseshaping")
            and optim_state["gp_noisefun"][1] == 0
        ):
            optim_state["gp_noisefun"][1] = 1

        optim_state["gp_meanfun"] = self.options.get("gpmeanfun")
        valid_gpmeanfuns = [
            "zero",
            "const",
            "negquad",
            "se",
            "negquadse",
            "negquadfixiso",
            "negquadfix",
            "negquadsefix",
            "negquadonly",
            "negquadfixonly",
            "negquadlinonly",
            "negquadmix",
        ]

        if not optim_state["gp_meanfun"] in valid_gpmeanfuns:
            raise ValueError(
                """bads:UnknownGPmean:Unknown/unsupported GP mean
            function. Supported mean functions are zero, const,
            egquad, and se"""
            )
        optim_state["int_meanfun"] = self.options.get("gpintmeanfun")
<<<<<<< HEAD
=======
        # more logic here in matlab

        # Starting threshold on y for output warping
        if self.options.get("fitness_shaping"):
            optim_state["outwarp_delta"] = self.options.get(
                "outwarpthreshbase"
            )
        else:
            optim_state["outwarp_delta"] = []
>>>>>>> f9e9326e

        return optim_state

    def _init_mesh_(self):
        """
        A private function to initialize the mesh frame and the optimization problem. 
        It evaluates the initial points, which includes the starting point and the generated point retrieved from a sobol sequence generating method.
        The init_mesh also assess if the target function is stochastic and set the parameter of BADS for handling stochastic targets.
        """
        # Evaluate starting point and initial mesh, determine if function is noisy
        self.yval, self.fsd, _ = self.function_logger(self.u)
        if self.fsd is None:
            self.fsd = np.nan
        self.fval = self.yval
        self.optim_state['fval'] = self.fval
        self.optim_state['yval'] = self.yval

        if self.non_box_cons is not None:
            c = self.non_box_cons(self.u)
            if c > 0: 
                self.yval = np.NaN 
                raise ValueError("Initial starting point X0 does not satisfy non-bound constraint.")

        if self.optim_state["uncertainty_handling_level"] < 1:
            # test if the function is noisy 
            self.logging_action.append('Uncertainty test')
<<<<<<< HEAD
            yval_bis, _, _ = self.function_logger(self.u, record_duplicate_data=False)
=======
            yval_bis, _, _ = self.function_logger(self.u, add_data=False)
>>>>>>> f9e9326e
            if (np.abs(self.yval - yval_bis) > self.options['tolnoise'] ):
                self.optim_state['uncertainty_handling_level'] = 1
                self.logging_action.append('Uncertainty test')
        else:
            self.logging_action.append('')

        if self.optim_state["uncertainty_handling_level"] > 0:
            if self.options['specify_target_noise']:
                self.logger.info(
                        "Beginning optimization of a STOCHASTIC objective function (specified noise)\n")
            else:
                self.logger.info(
                        "Beginning optimization of a STOCHASTIC objective function\n")
        else:
            self.logger.info(
                        "Beginning optimization of a DETERMINISTIC objective function\n")  
        
        # Only one function evaluation
        if self.options['max_fun_evals'] == 1:
            is_finished = True
            return

        # If dealing with a noisy function, use a large initial mesh
        if self.optim_state["uncertainty_handling_level"] > 0:
<<<<<<< HEAD
            self.options['fun_eval_start'] = np.minimum(np.maximum(20, self.options['fun_eval_start']),
=======
            self.options['ninit'] = np.minimum(np.maximum(20, self.options['ninit']),
>>>>>>> f9e9326e
                                            self.options['max_fun_evals'])

        # set up strings for logging of the iteration
        self.display_format = self._setup_logging_display_format()
        self._log_column_headers()
        self._display_function_log_(0, '')

<<<<<<< HEAD
        if self.options['fun_eval_start'] > 0:
            # Evaluate initial points but not more than options.max_fun_evals
            fun_eval_start = np.minimum(self.options['fun_eval_start'], self.options['max_fun_evals'] - 1)
=======
        if self.options['ninit'] > 0:
            # Evaluate initial points but not more than options.max_fun_evals
            ninit = np.minimum(self.options['ninit'], self.options['max_fun_evals'] - 1)
>>>>>>> f9e9326e
            if self.options['initfcn'] == 'init_sobol':
                
                u1 = init_sobol(self.u, self.lower_bounds, self.upper_bounds,
                            self.plausible_lower_bounds, self.plausible_upper_bounds, fun_eval_start)
                # enforce periodicity TODO function
                u1 = period_check(u1, self.lower_bounds, self.upper_bounds, self.options['periodic_vars'])

                # Force points to be in the search grid.
                u1 = force_to_grid(u1, self.optim_state['search_mesh_size'])

                # Remove already evaluated or unfeasible points from search set 
                u1 = contraints_check(u1, self.optim_state['lb_search'], self.optim_state['ub_search'], self.optim_state["tol_mesh"], self.function_logger, True, self.non_box_cons)
                
                for u_idx in range(len(u1)):
                    self.function_logger(u1[u_idx])
                
                idx_yval = np.argmin(self.function_logger.Y[:self.function_logger.Xn+1])
                self.u = self.function_logger.X[idx_yval].copy()
                self.yval = self.function_logger.Y[idx_yval].item()
                self.fval = self.yval
                self.logging_action.append('Initial points')
                self._display_function_log_(0, 'Initial mesh')
            else:
                raise ValueError('bads:initfcn:Initialization function not implemented yet')
        
        if not np.isfinite(self.yval):
            raise ValueError('init mesh: Cannot find valid starting point.')

        self.optim_state['fval'] = self.fval
        self.optim_state['yval'] = self.yval
        
        # Save the efffective number of initial starting points, which can match with options['fun_eval_start']
        # but it might be different for example when considering a noisy target function OR when applying a non-box-contraint function.
        self.optim_state['eff_starting_points'] = self.function_logger.Xn + 1
        
        return

    def _init_optimization_(self):
        """
        A private function initialize the optimization problem.
        It calls the init_mesh, sets the option configurations required by BADS, and initializes the Guassian Process (GP)
        """
        gp = None
        self.reset_gp = False
        hyp_dict = {}

        # Evaluate starting point and initial mesh,
        self._init_mesh_()
        
        # Change options for uncertainty handling
        if self.optim_state['uncertainty_handling_level'] > 0:
            self.options['tolstalliters'] = 2 * self.options['tolstalliters']
            self.options['ntrain_max'] = max(200,self.options['ntrain_max'])
            self.options['ntrain_min'] = 2 * self.options['ntrain_min']
            self.options['meshoverflowswarning'] = 2 * self.options['meshoverflowswarning']
            self.options['minfailedpollsteps'] = np.inf
            self.options['meshnoisemultiplier'] = 0
<<<<<<< HEAD
            if self.options['noise_size'] is None:
                self.options['noise_size'] = 1.
            if isinstance(self.options['noise_size'], np.ndarray): # ensure the noise_size is a scalar
                self.options['noise_size'] = self.options['noise_size'].item()
                
=======
            if self.options['noise_size'] is None or len(self.options['noise_size']) == 0:
                self.options['noise_size'] = 1.
>>>>>>> f9e9326e
            # Keep some function evaluations for the final resampling
            self.options['noise_final_samples'] = min(self.options['noise_final_samples'] , self.options['max_fun_evals']  - self.function_logger.func_count)
            self.options['max_fun_evals'] = self.options['max_fun_evals']  - self.options['noise_final_samples']
            
            # Specify the standard deviation of the function values
            # It corresponds to specify target noise of Matlab
            if self.optim_state['uncertainty_handling_level'] > 1:
                idx_min_y = np.argmin(self.function_logger.Y[:self.function_logger.Xn+1]).item()
                self.fsd = self.function_logger.S[idx_min_y]
                self.fsd = self.fsd.item()
            else:
                self.fsd = self.options['noise_size']

        else:
            if self.options['noise_size'] is None:
                self.options['noise_size'] = np.sqrt(self.options['tolfun'])
            self.fsd = 0.0
            #Since the function is fully-deterministic no need of stobads
            if self.options['stobads']:
                self.options['stobads'] = False
        
            
        self.optim_state['fsd']= self.fsd
        self.u_best = self.u.copy()
        self.optim_state['usuccess'] = self.u_best.copy()
        self.optim_state['ysuccess'] = self.yval
        self.optim_state['fsuccess'] = self.fval
        self.optim_state['u'] = self.u.copy()
        self.optim_state['u_success'] = []
        self.optim_state['y_success'] = []
        self.optim_state['f_success'] = []
        
        # Initialize Gaussian Process (GP) structure
        gp, Ns_gp, sn2hpd, hyp_dict = init_and_train_gp(hyp_dict, self.optim_state, self.function_logger, self.iteration_history, self.options,
            self.plausible_lower_bounds, self.plausible_upper_bounds)

        self.gp_stats = IterationHistory(["iter_gp","fval","ymu","ys","gp",])
        self.best_gp_hyp = gp.get_hyperparameters(as_array=True)
        
        return gp, Ns_gp, sn2hpd, hyp_dict,
    

    def get_iteration_history(self):
        """
        ----------
            Returns
            iteration_history: pybads.utils.IterationHistory
                It returns an object that that holds the history information of the optimization problem. 
                It stores information of each iteration based informaton, like the trajectories, incumbents, iteration mesh size, GPs etc...
        """
        return self.iteration_history
    
    def optimize(self):
        """
        Run the optimization on an initialized ``PyBADS`` object.
        BADS starts at X0 and finds a local minimum X of the 
        target function 'fun'.
        
        A history of the optimization problem can be found in the self.iteration_history variable of the ``PyBADS`` object, see get_iteration_history() method.

        See some given examples in the `examples` directory.

        Returns
        ----------
            x: np.array
                Solution point of the objective function self.fun
            fval: float
                Function value at the minimum point x
        """
        is_finished = False
        poll_iteration = -1
        self.logging_action = []
        timer = Timer()
        timer.start_timer('BADS')
        hyp_dict = {}
        self.search_success = 0
        self.last_skipped = -1;                # Last skipped iteration
        self.search_spree = 0
        self.restarts = self.options['restarts']

        # Initialize gp
        gp, Ns_gp, sn2hpd, hyp_dict = self._init_optimization_()
        self.search_es_hedge = None # init search hedge to None

        if self.options['outputfcn'] is not None:
            output_fcn = self.options['outputfcn']
            is_finished = output_fcn(self.var_transf.inverse_transf(self.u), 'init')

        poll_iteration += 1
        loop_iter = 0
        while not is_finished:
            self.optim_state["iter"] = poll_iteration
            self.gp_refitted_flag = False 
            self.gp_exit_flag = np.inf
            action_txt = ''             # Action performed this iteration (for printing purposes)

            #Compute mesh size and search mesh size
            self.mesh_size = self.options['pollmeshmultiplier']**(self.mesh_size_integer)
            self.optim_state['mesh_size'] = self.mesh_size

            if self.options['searchsizelocked']:
                self.optim_state['search_size_integer'] = np.minimum(0,
                    self.mesh_size_integer * self.options['searchgridmultiplier'] - self.options['searchgridnumber'])

            self.optim_state['search_mesh_size'] = self.options['pollmeshmultiplier'] ** self.optim_state['search_size_integer']
            self.search_mesh_size = self.optim_state['search_mesh_size']

            # Update bounds to grid search mesh
            self.optim_state['lb_search'], self.optim_state['ub_search'] = self._update_search_bounds_()

            # Minimum improvement for a poll/search to be considered successful
            self.sufficient_improvement = self.options["tolimprovement"] * (self.mesh_size ** (self.options['forcingexponent']))
            if self.options['sloppyimprovement']:
                self.sufficient_improvement = np.maximum(self.sufficient_improvement, self.options['tolfun'])
            
            self.optim_state['search_sufficient_improvement'] = self.sufficient_improvement.copy()

            do_search_step_flag = self.optim_state['search_count'] < self.options['searchntry'] \
                    and  len(self.function_logger.Y[self.function_logger.X_flag]) > self.D

            if do_search_step_flag:
                # Search stage
                u_search, search_dist, f_mu_search, f_sd_search, gp = self._search_step_(gp)
            # End Search step

            # Check whether to perform the poll stage, it can be run consecutively after the search.
            if self.optim_state['search_count'] == 0 \
                or self.optim_state['search_count'] == self.options['searchntry']:
                
                self.optim_state['search_count'] = 0
                if self.search_success > 0 and self.options['skippollaftersearch']:
                    do_poll_step = False
                    self.search_spree += 1
                    if self.options['searchmeshexpand'] > 0 \
                        and np.mod(self.search_spree, self.options['searchmeshexpand']) == 0 \
                        and self.options['searchmeshincrement'] > 0:
                        # Check if mesh size is already maximal
                        self._check_mesh_overflow_()
                        
                        self.mesh_size_integer = np.minimum(self.mesh_size_integer + self.options['searchmeshincrement'],
                                                    self.options['maxpollgridnumber'])
                else:
                    do_poll_step = True
                    self.search_spree = 0
                
                self.search_success = 0
            else: # In-between searches, no poll
                do_poll_step = False
            
            self.u = self.u_best

            #check and do poll step
            if do_poll_step:
                self._poll_step_(gp)

            # Finalize the iteration
            
            #TODO: Iteration plot
            if self.options['plot'] == 'scatter':
                pass

            # GP hyperparameters at end of iteration
            self.best_gp_hyp = gp.get_hyperparameters(as_array=True)
            
            msg = ''
            # Check termination conditions
            if self.function_logger.func_count >= self.options['max_fun_evals']:
                is_finished = True
                #exit_flag = 0
                msg = 'Optimization terminated: reached maximum number of function evaluations options.max_fun_evals.'
            
            if poll_iteration >= self.options['max_iter'] -1:
                is_finished = True
                #exit_flag = 0
                msg = 'Optimization terminated: reached maximum number of iterations options.max_iter.'
            
            if self.optim_state['mesh_size'] < self.optim_state['tol_mesh']:
                is_finished = True
                #exit_flag = 1
                msg = 'Optimization terminated: mesh size less than options.tolmesh.'
            
            # Historic improvement
            if poll_iteration >  self.options['tolstalliters'] -1:
                idx = poll_iteration - self.options['tolstalliters']
                f_base = self.iteration_history.get('fval')[idx]
                f_sd_base = self.iteration_history.get('fsd')[idx]
                self.f_q_historic_improvement = self._eval_improvement_(f_base, self.fval,
                                        f_sd_base, self.fsd, self.options['improvementquantile'])
                
                if self.f_q_historic_improvement < self.options['tolfun']:
                    is_finished = True
                    exit_flag = 2
                    msg = 'Optimization terminated: change in the function value less than options.TolFun.'
                
            self.optim_state['termination_msg'] = msg
            
            # Store best points at the end of each iteration, or upon termination
            if do_poll_step or is_finished:
                self.iteration_history.record('u', self.u.flatten(), poll_iteration)
                self.iteration_history.record('x', self.var_transf.inverse_transf(self.u.flatten()), poll_iteration)
                self.iteration_history.record('yval', float(self.yval), poll_iteration)
                self.iteration_history.record('fval', self.fval, poll_iteration)
                self.iteration_history.record('fsd', self.fsd, poll_iteration)
                self.iteration_history.record('mesh_size', self.mesh_size, poll_iteration)
                self.iteration_history.record('search_mesh_size', self.search_mesh_size, poll_iteration)
                self.iteration_history.record('gp_hyp_full', gp.get_hyperparameters(True), poll_iteration) #corresponds to self.best_gp_hyp
                self.iteration_history.record('gp', gp, poll_iteration)
                self.iteration_history.record('func_count', self.function_logger.func_count, poll_iteration)

            # Re-evaluate all noisy estimates at the end of the iteration
            if self.optim_state['uncertainty_handling_level'] > 0 and do_poll_step \
                and poll_iteration > 0:
                self._re_evaluate_history_(gp)
                self.yval = self.iteration_history.get('yval')[poll_iteration]
                self.fval = self.iteration_history.get('fval')[poll_iteration]
                self.fsd = self.iteration_history.get('fsd')[poll_iteration]
                self.best_gp_hyp = self.iteration_history.get('gp_hyp_full')[poll_iteration]
                gp = self.iteration_history.get('gp')[poll_iteration]

                f_q_re_impr = self._eval_improvement_(self.fval, self.iteration_history.get('fval').astype('float'),
                                                    self.fsd, self.iteration_history.get('fsd').astype('float'),
                                                    self.options['improvementquantile'])
                f_q_re_impr = f_q_re_impr[1:] # Skip the first iteration
                idx_impr = np.argmax(f_q_re_impr)
                improvement = f_q_re_impr[idx_impr]
                
                idx_impr = idx_impr + 1 # offset original index without skip
                
               
                # Check if any point got better
                if improvement > self.options['tolfun']:
                    self.yval = self.iteration_history.get('yval')[idx_impr]
                    self.fval = self.iteration_history.get('fval')[idx_impr]
                    self.fsd = self.iteration_history.get('fsd')[idx_impr]
                    self.u = self.iteration_history.get('u')[idx_impr]
                    self.best_u = self.u.copy()
                    self.best_gp_hyp = self.iteration_history.get('gp_hyp_full')[idx_impr]
                    gp = self.iteration_history.get('gp')[idx_impr] # overwrite best gp        
            
            # if isFinished_flag
            if is_finished:
                # Multiple starts (deprecated)
                if self.restarts > 0:
                    pass
            else:
                if do_poll_step:
                    # Iteration corresponds to the number of polling iterations
                    poll_iteration +=1
                    self.optim_state['iter'] = poll_iteration

            loop_iter += 1
        
        # End while

        # Re-evaluate all best points for noisy evaluations
        yval_vec = self.yval if np.isscalar(self.yval) else self.yval.copy()
        if self.optim_state['uncertainty_handling_level'] > 0 and poll_iteration > 0:
            self._re_evaluate_history_(gp)

            # Order by lowest probabilistic upper bound and choose
            # the point with the lowest quantile values of the history of the optimization run: inf{x: F(x)>p}.
            sigma_multiplier = np.sqrt(2) * erfcinv(2*self.options['finalquantile']) # Using inverted convention
            q_beta = self.iteration_history.get('fval') + sigma_multiplier * self.iteration_history.get('fsd')
            min_q_beta_idx = np.argmin(q_beta[1:]) # Skip first iteration
            min_q_beta_idx += 1 # offset original index with no skip
            self.yval = self.iteration_history.get('yval')[min_q_beta_idx]
            self.fval = self.iteration_history.get('fval')[min_q_beta_idx]
            self.fsd = self.iteration_history.get('fsd')[min_q_beta_idx]
            self.u = self.iteration_history.get('u')[min_q_beta_idx]
            self.u_best = self.u.copy() 
            self.best_gp_hyp = self.iteration_history.get('gp_hyp_full')[min_q_beta_idx]
            gp = self.iteration_history.get('gp')[min_q_beta_idx]

            # Re-evalate estimated function value and SD at final point
            if self.options['noise_final_samples'] > 0:
                # Estimate function value and standard deviation at final point.
                # Note that by default we do *not* use YVAL because it is biased 
                # (since it was an incumbent at some iteration, it is more likely to be a 
                # random fluctuation lower than the mean)
                yval_vec = np.empty(self.options['noise_final_samples'])
                for i_sample in range(self.options['noise_final_samples']):
                    # y, f_sd, _ = self.function_logger(self.u)
<<<<<<< HEAD
                    yval_vec[i_sample] = self.function_logger(self.u, record_duplicate_data=False)[0]
=======
                    yval_vec[i_sample] = self.function_logger(self.u, add_data=False)[0]
>>>>>>> f9e9326e
                
                if yval_vec.size == 1:
                    yval_vec = np.vstack(yval_vec, self.yval)
                self.optim_state['yval_vec'] = np.copy(yval_vec)
                
                self.fval = np.mean(yval_vec).item()
                self.fsd = (np.std(yval_vec) / np.sqrt(yval_vec.size)).item()
                self.iteration_history.record('fval', self.fval, poll_iteration)
                self.iteration_history.record('fsd', self.fsd, poll_iteration)

        #TODO
        # if ~isempty(outputfun)
        #    isFinished_flag = outputfun(origunits(u,optimState),optimState,'done');

        # Convert back to original space
        self.x = self.var_transf.inverse_transf(self.u)

        # Compute total running time and fractional overhead
        timer.stop_timer('BADS')
        total_time  = timer.get_duration('BADS')
<<<<<<< HEAD
        if self.function_logger.total_fun_eval_time > 0.:
            overhead = total_time / self.function_logger.total_fun_eval_time -1
=======
        if self.function_logger.total_fun_evaltime > 0.:
            overhead = total_time / self.function_logger.total_fun_evaltime -1
>>>>>>> f9e9326e
        else:
            overhead = np.nan
        self.optim_state['total_time'] = total_time
        self.optim_state['overhead'] = overhead

        #TODO:  Print final message
        self.logger.warning(msg)
        if self.optim_state['uncertainty_handling_level'] > 0:
            if np.isscalar(yval_vec) or yval_vec.size == 1:
                self.logger.warn(f'Observed function value at minimum: {yval_vec} (1 sample). Estimated: {self.fval} ± {self.fsd} (GP mean ± SEM).')
            else:
                self.logger.warn(f'Estimated function value at minimum: {self.fval} ± {self.fsd} (mean ± SEM from {yval_vec.size} samples)')
        else:
            self.logger.warn(f'Function value at minimum: {self.fval}\n')
            
        # BADS's output 
        optimize_result = OptimizeResult(self)

        return optimize_result
    
    
    def _search_step_(self, gp: GP):
        """
        A private method that performs the search method using hedging search of Evolotion Strategy (ES) searches.
        It also evaluates the performance of the search (success, unsuccess)

        Parameters
        ----------
        gp : gpyreg.gaussian_process.GP

        Returns
        ----------
        u_search : np.ndarray
            Candidate search point.
        search_dist : np.ndarray
            Distance of the search point from thecurrent point.
        f_mu_search : float
            Estimated mean function at the candidate search point.
        f_sd_search : float
            Estimated noise at the candidate search point.
        gp : gpyreg.gaussian_process.GP
        """
        # Check whether it is time to refit the GP
        refit_flag, do_gp_calibration = self._is_gp_refit_time_(self.options['normalphalevel'])

        if refit_flag or self.optim_state['search_count'] == 0 or self.reset_gp:
            # Local GP approximation on current incumbent
            gp, gp_exit_flag = local_gp_fitting(gp, self.u, self.function_logger, self.options, self.optim_state, self.iteration_history, refit_flag)

            if refit_flag:
                self.gp_refitted_flag = True
            self.gp_exit_flag = np.minimum(self.gp_exit_flag, gp_exit_flag)
        # End fitting            

        # Update Target from GP prediction
        f_target_mu, f_target_s, f_target = self._get_target_from_gp_(self.u_best, gp, self.best_gp_hyp)
        self.optim_state["f_target_mu"] = f_target_mu.item()
        self.optim_state["f_target_s"] = f_target_s if np.isscalar(f_target_s) else f_target_s.copy()
        self.optim_state["f_target"] = f_target.item()

        # Generate search set (normalized coordinate)
        self.optim_state['search_count'] += 1
        
        if self.search_es_hedge is None:
            self.search_es_hedge = ESSearchHedge(self.options['searchmethod'], self.options, self.non_box_cons)
        u_search_set, z = self.search_es_hedge(self.u, self.lower_bounds, self.upper_bounds, self.function_logger, gp , self.optim_state)
        
        # Enforce periodicity
        u_search_set = period_check(u_search_set, self.lower_bounds, self.upper_bounds, self.optim_state['periodic_vars'])

        # Force candidate points on search grid
        u_search_set = force_to_grid(u_search_set, self.optim_state['search_mesh_size'])

        # Remove already evaluated or unfeasible points from search set 
        u_search_set = contraints_check(u_search_set, self.optim_state['lb_search'], self.optim_state['ub_search'], self.optim_state['tol_mesh'],
                            self.function_logger, True, self.non_box_cons)

        # The Acquisition Hedge policy is not yet supported (even in Matlab)
        index_acq = None
        if u_search_set.size > 0:
            # Batch evaluation of acquisition function on search set 
            z, f_mu, fs = acq_fcn_lcb(u_search_set, self.function_logger, gp)
            # Evaluate best candidate point in original coordinates
            index_acq = np.argmin(z)

            # TODO: In future handle acquisition portfolio (Acquisition Hedge), it's not even unsupported in Matlab
        
            # Randomly choose index if something went wrong
            if index_acq is None or index_acq.size < 1 or np.any(~np.isfinite(index_acq)):
                self.logger.warn("bads:optimze: Acquisition function failed")
                index_acq = np.random.randint(0, len(u_search_set) +1 )

            # u_search at the candidate acquisition point
            u_search = u_search_set[index_acq] 
            
            #TODO: Local optimization of the acquisition function (generally it does not improve results)
            if self.options["searchoptimize"]:
                pass

            y_search, f_sd_search, idx = self.function_logger(u_search)

            if z.size > 0:
                # Save statistics of gp prediction, 
                self._save_gp_stats_(y_search, f_mu[index_acq], fs[index_acq])
            
            # Add search point to training setMeshSize
            if u_search.size > 0 & self.search_es_hedge.count < self.options["searchntry"]:
                # TODO: Handle fitness_shaping and rotate gp axes (latter one is unsupported)
                gp = add_and_update_gp(self.function_logger, gp, u_search, y_search, f_sd_search, self.options)

                if np.any(~np.isfinite(gp.y)):
                    self.logger.warn("bads:opt: GP prediction is non-finite")

            # If the function is non-deterministic we update the posterior of the GP with the new point
            if self.optim_state["uncertainty_handling_level"] > 0:
                new_gp = copy.deepcopy(gp) 
                # Update priors and posteriors
                new_gp, _ = local_gp_fitting(new_gp, u_search, self.function_logger, self.options,
                                    self.optim_state, self.iteration_history, False)
                f_mu_search, f_sd_search = new_gp.predict(np.atleast_2d(u_search))
                f_mu_search = f_mu_search.item()
                f_sd_search = np.sqrt(f_sd_search).item()
            else:
                f_mu_search = y_search
                f_sd_search = 0
            
            # Compute distance of search point from current point
            search_dist = np.sqrt(udist(self.u_best, u_search, gp.temporary_data['len_scale'], self.optim_state['lb'], self.optim_state['ub'],
                            self.optim_state['scale'], self.optim_state['periodic_vars']))

        else:
            # Search set is empty
            y_search = self.yval
            f_mu_search = self.fval
            f_sd_search = 0
            search_dist = 0
            
        # TODO: CMA-ES like estimation of local covariance structure (unused)
        if self.options['hessianupdate'] and self.options['hessianmethod'] == 'cmaes':
            pass
        
        fval_old = self.fval

        
        # Evaluate search
        if not self.options['stobads']:
            search_improvement = self._eval_improvement_(self.fval, f_mu_search, self.fsd, f_sd_search, self.options['improvementquantile'])

            # Declare if search was success or not
            is_search_success = search_improvement > self.optim_state['search_sufficient_improvement']
            is_search_improved = not self.options['stobads']  and (search_improvement > 0 \
                and self.options['sloppyimprovement'] or is_search_success)
            
        else:
            # For StoBads an improvement corresponds to a success
            sto_success = self._sto_success_improvement_(self.fval, f_mu_search, self.fsd, f_sd_search, self.mesh_size, self.gamma_uncertain_interval)
            if self.options['opp_stobads']:
                is_search_improved  = sto_success > -1
                is_search_success = sto_success == 1
            else:
                is_search_improved = sto_success == 1
                is_search_success = is_search_improved

        # A search improvement implies an update of the incumbent
        if is_search_improved:
            if self.options['acqhedge']:
                # Acquisition hedge (acquisition portfolio) not supported yet
                pass
            else:
                method = self.search_es_hedge.chosen_search_fun
            
            # StoBads or sufficient improvement
            if is_search_success:
                self.search_success += 1
                search_string = f'Successful search ({method})'
                self.optim_state['u_success'].append(u_search)
                self.optim_state['y_success'].append(y_search)
                self.optim_state['f_success'].append(f_mu_search)
                search_status = 'success'
            else:
                search_string = f'Incremental search ({method})'
                search_status = 'incremental'

            # Update incumbent point (self.yval, self.fval, self.fsd) and optim_state
            self._update_incumbent_(u_search, y_search, f_mu_search, f_sd_search)
            if self.optim_state['uncertainty_handling_level'] > 0:
                gp = new_gp

            self.reset_gp = True

        else:
            search_status = 'failure'
            search_string = ''
        
        # Update portfolio acquisition function (not supported)

        # Update search portfolio (needs improvement)
        if self.search_es_hedge is not None and u_search_set.size > 0:
            self.search_es_hedge.update_hedge(u_search, fval_old, f_mu_search, f_sd_search,
                                    gp, self.optim_state['mesh_size'])           

        # Update search statistics and search scale factor
        self._update_search_stats_(search_status, search_dist)

        if len(search_string) > 0:
            self.logging_action.append('')
            self._display_function_log_(self.optim_state['iter'], search_string)   

        return u_search, search_dist, f_mu_search, f_sd_search, gp
    
    def _eval_improvement_(self, f_base, f_new, s_base, s_new, q):
        """
            A private method that compute the optimization improvement.
            
            Returns
            ----------
            z : np.array
                It is the improvement of f_new over f_base for a minimization problem (larger improvements are better).
        """
        if s_base is None or s_new is None:
            z = f_base - f_new
        else:
            # This needs to be corrected -- but for q=0.5 it does not matter
            mu = f_base - f_new
            sigma = np.sqrt(s_base**2 + s_new**2)
            x0 = -np.sqrt(2) * erfcinv(2*q)
            z = sigma * x0 + mu
            z = z.flatten()

        return z

    def _sto_success_improvement_(self, f_base, f_new, s_base, s_new, frame_size, gamma_uncertain_interval=None):
        """
            A private method that evaluates if the improvement in the candidate incumbent using the uncertain interval method proposed in Sto-MADS [1].
        Returns    
        ----------
            int : Return a flag integer value
                1   : sucessuful improvement
                0   : uncertain unsuccessful incumbent
                -1  : certain unsuccessful incumbent
                
        References
        ----------
        [1] Audet, Charles, Kwassi Joseph Dzahini, Michael Kokkolaras, and Sébastien Le Digabel. ‘Stochastic Mesh Adaptive Direct Search for Blackbox Optimization Using Probabilistic Estimates’. Computational Optimization and Applications 79, no. 1 (May 2021): 1–34. https://doi.org/10.1007/s10589-020-00249-0.
        """
        epsilon = np.sqrt(s_base**2 + s_new**2)
        mu = f_base - f_new
        if self.gamma_uncertain_interval is None:
            gamma = 1.96 # gamma = norminv(0.975)
        else:
            gamma = gamma_uncertain_interval # gamma = norminv(0.975)
        
        ub_uncertain_interval = gamma * epsilon * frame_size**(self.options['stobads_frame_size_scaling_power'])
            
        if mu >= ub_uncertain_interval:
            # Successful
            return 1
        elif mu <= -ub_uncertain_interval:
            # Certain unsuccessful
            return -1

        # Uncertain unsuccessful
        return 0

    
    def _poll_step_(self, gp:GP):
        """
            A private method that performs poll step using the LTMADS poll direction method.
            It also evaluates and update the incumbent and the poll parameters (like the ``mesh_size_integer``) according to the found improvement.
            
            Returns
            ---------
            u_poll_best : np.array 
                Best poll point.
            f_poll_best : float
                GP prediction of the best poll point.
            y_poll_best : float
                Function value at the best poll point.
            f_sd_poll_best : float
                Estimated GP variance at the best poll point.
            gp : gpyreg.gaussian_process.GP
        """
        
        poll_best_improvement = 0
        u_poll_best = self.u.copy()
        y_poll_best = self.yval
        f_poll_best = self.fval
        f_sd_poll_best = self.fsd
        gp_poll_hyp_best = self.best_gp_hyp.copy()
        poll_count = 0
        certain_good_poll = False
        sto_success = 0
        B = None
        u_poll = None
        u_new = [] 
        
        # Poll loop
        while ((u_poll is not None and len(u_poll) > 0) or (B is None  or len(B) == 0))\
                and self.function_logger.func_count < self.options['max_fun_evals']\
                and poll_count < self.D * 2:
            
            # Fill in basis vectors (when poll_count == 0)
            if B is None or B.size == 0:
                # Create new poll vectors
                B_new = poll_mads_2n(self.D, gp.temporary_data['poll_scale'], self.optim_state['search_mesh_size'],
                                            self.optim_state['mesh_size'])

                # GP- based vector scaling (poll_scale broadcast)
                vv = (B_new * self.optim_state['mesh_size']) * gp.temporary_data['poll_scale'] # scaling again using broadcast

                # Add vector to current point, fix to grid
                u_poll_new = self.u + vv
                period_check(u_poll_new, self.lower_bounds, self.upper_bounds, self.optim_state['periodic_vars'])

                if self.options['forcepollmesh']:
                    u_poll_new = force_to_grid(u_poll_new, self.optim_state['search_mesh_size'])
                
                u_poll_new = contraints_check(u_poll_new, self.lower_bounds, self.upper_bounds,
                    self.optim_state['tol_mesh'], self.function_logger, False, self.non_box_cons)

                # Add new poll points to polling set
                if u_poll is None:
                    u_poll = u_poll_new.copy()
                else:
                    u_poll = np.vstack(u_poll, u_poll_new)

                if B is None:
                    B = B_new.copy()
                else:
                    B = np.vstack((B, B_new))

            # Cannot refill poll vector set, stop polling
            if u_poll is None or u_poll.size == 0:
                break

            #Check whether it is time to refit the GP
            refit_flag, do_gp_calibration = self._is_gp_refit_time_(self.options['normalphalevel'])

            if not self.options['polltraining']  and self.optim_state["iter"] > 0:
                refit_flag  = False
            
            # Local GP approximation around polled points
            if refit_flag or poll_count == 0 or self.reset_gp:
                gp, gp_exit_flag = local_gp_fitting(gp, self.u, self.function_logger, self.options, self.optim_state, self.iteration_history, refit_flag)
                if refit_flag:
                    self.gp_refitted_flag = True
                self.gp_exit_flag = np.minimum(self.gp_exit_flag, gp_exit_flag)
            
            # Update Target from GP prediction
            f_target_mu, f_target_s, f_target = self._get_target_from_gp_(u_poll_best, gp, gp_poll_hyp_best)
            self.optim_state["f_target_mu"] = f_target_mu.item()
            self.optim_state["f_target_s"] = f_target_s if np.isscalar(f_target_s) else f_target_s.copy()
            self.optim_state["f_target"] = f_target.item()

            # Evaluate acquisition function on poll vectors
            # Batch evaluation of acquisition function on search set (The Acquisition Hedge policy is not yet supported (even in Matlab))
            z, f_mu, fs = acq_fcn_lcb(u_poll, self.function_logger, gp)
            # Evaluate best candidate point in original coordinates
            index_acq = np.argmin(z)

            # In future handle acquisition portfolio (Acquisition Hedge), it's even unsupported in Matlab
        
            # Randomly choose index if something went wrong
            if index_acq is None or index_acq.size < 1 or np.any(~np.isfinite(index_acq)):
                self.logger.warn("bads:optimze: Acquisition function failed")
                index_acq = np.random.randint(0, len(u_poll)+1)
            if logging.getLogger().level > logging.DEBUG:
                np.seterr(divide='ignore')
            gamma_z = (self.optim_state['f_target'] - self.sufficient_improvement - f_mu) / fs
            if np.all(np.isfinite(gamma_z)) and np.all(np.isreal(gamma_z)):
                f_pi = 0.5* erfc(-gamma_z/np.sqrt(2))
                # sort descend
                f_pi = np.sort(f_pi)[::-1] 
                p_less = np.prod(1 - f_pi[0: np.minimum(self.D +1, len(f_pi))])
            else:
                p_less = 0
                do_gp_calibration = True
            
            # Consider whether to stop polling
            if not self.options['complete_poll']:
                # Stop polling if last poll was good
                if certain_good_poll:
                    if do_gp_calibration:
                        break # GP is unreliable, just stop polling
                    elif p_less > 1-self.options['tolpoi']:
                        break # Use GP prediction whether to stop polling
                else:
                    # No good polling so far -- if GP is reliable, stop polling
                    # If probability of improvement at any location is to low
                    if not do_gp_calibration and\
                        (self.options['consecutiveskipping'] or \
                            self.last_skipped < self.optim_state["iter"] - 1) \
                        and poll_count >= self.options['minfailedpollsteps']\
                        and p_less > (1-self.options['tolpoi']):

                        self.last_skipped = self.optim_state["iter"]
                        break
            
            # Evaluate function and store the value
            u_new = u_poll[index_acq]
            y_poll, y_sd_poll, f_idx_new = self.function_logger(u_new)

            # Remove polled vector from set.
            u_poll = np.delete(u_poll, index_acq, axis=0)

            # Save statistics of gp prediction
            self._save_gp_stats_(y_poll, f_mu[index_acq], fs[index_acq])

            if self.optim_state['uncertainty_handling_level'] > 0:
                # Update posterior with the new polled point
                gp = add_and_update_gp(self.function_logger, gp, u_new, y_poll, y_sd_poll, self.options) # u_new is already added from the function logger
                f_poll, f_sd_poll = gp.predict(np.atleast_2d(u_new))
                f_sd_poll = np.sqrt(f_sd_poll).item()
                f_poll = f_poll.item()
            else:
                f_poll = y_poll
                f_sd_poll = 0

            poll_improvement = self._eval_improvement_(self.fval, f_poll, self.fsd, f_sd_poll, self.options['improvementquantile'])

            # Check if current point improves over best polled point so far
            if poll_improvement > poll_best_improvement:
                u_poll_best = u_new.copy()
                y_poll_best = y_poll
                f_poll_best = f_poll
                f_sd_poll_best = f_sd_poll
                gp_poll_hyp_best = gp.get_hyperparameters(as_array=True)
                poll_best_improvement = poll_improvement

                if not self.options['stobads']:
                    certain_good_poll = poll_best_improvement > self.sufficient_improvement         

            # StoBads
            if self.options['stobads']:
                sto_success = self._sto_success_improvement_(self.fval, f_poll, self.fsd, f_sd_poll, self.mesh_size, self.gamma_uncertain_interval)
                certain_good_poll = sto_success == 1

            # Increase poll counter
            poll_count += 1
        # End poll loop
    
        # Evaluate poll
        if not self.options['stobads']:
            if (poll_best_improvement > 0 and self.options['sloppyimprovement']) or \
                poll_best_improvement > self.sufficient_improvement:

                # Update incumbent point (self.yval, self.fval, self.fsd) and optim_state
                self._update_incumbent_(u_poll_best, y_poll_best, f_poll_best, f_sd_poll_best)
                is_poll_moved = True
            else:
                is_poll_moved = False
        else:
            # StoBads
            if self.options['opp_stobads'] and sto_success > -1:
                self._update_incumbent_(u_poll_best, y_poll_best, f_poll_best, f_sd_poll_best)
                is_poll_moved = True
            elif certain_good_poll:
                # Update incumbent point (self.yval, self.fval, self.fsd) and optim_state
                self._update_incumbent_(u_poll_best, y_poll_best, f_poll_best, f_sd_poll_best)
                is_poll_moved = True
            else:
                is_poll_moved = False
        
        if certain_good_poll:
            is_sucess_poll_flag = True
            
            # Check if mesh size is already maximal
            self._check_mesh_overflow_()
            # Successful poll, increase mesh size
            self.mesh_size_integer = np.minimum(self.mesh_size_integer + 1, self.options['maxpollgridnumber'])
            
            self.optim_state['u_success'].append(self.u_best.copy)
            self.optim_state['y_success'].append(self.yval)
            self.optim_state['f_success'].append(self.fval)
        else:
            is_sucess_poll_flag = False
            # Failed poll, decrease mesh size
            self.mesh_size_integer -= 1
        
            # Accelerated mesh reduction if certain unsucessfull or  stalling
            #if self.options['stobads'] and sto_success < 0:
                # certain unsucessfull poll
            #        self.mesh_size_integer -= 1
            #else:
                # Check stalling
            iter = self.optim_state['iter']
<<<<<<< HEAD
            if self.options['accelerate_mesh'] and iter > self.options['accelerate_mesh_steps']:
                f_base = self.iteration_history.get('fval')[iter - self.options['accelerate_mesh_steps']]
                f_sd_base = self.iteration_history.get('fsd')[iter - self.options['accelerate_mesh_steps']]
                u_base = self.iteration_history.get('u')[iter - self.options['accelerate_mesh_steps']]
=======
            if self.options['accelerate_mesh'] and iter > self.options['accelerate_meshsteps']:
                f_base = self.iteration_history.get('fval')[iter - self.options['accelerate_meshsteps']]
                f_sd_base = self.iteration_history.get('fsd')[iter - self.options['accelerate_meshsteps']]
                u_base = self.iteration_history.get('u')[iter - self.options['accelerate_meshsteps']]
>>>>>>> f9e9326e
                self.f_q_historic_improvement = self._eval_improvement_(f_base, self.fval,
                                                                        f_sd_base, self.fsd,
                                                                        self.options['improvementquantile'])
                if self.f_q_historic_improvement < self.options['tolfun']: #or np.all(u_base.flatten() == self.u.flatten()):
                    
                    self.mesh_size_integer -= 1
<<<<<<< HEAD
                    logger.debug("bads: The optimization is stalling, further decrease of the mesh size")
=======
                    logger.warn("bads: The optimization is stalling, further decrease of the mesh size")
>>>>>>> f9e9326e
            
            self.optim_state['search_size_integer'] = np.minimum(self.optim_state['search_size_integer'],
                                         self.mesh_size_integer * self.options['searchgridmultiplier'] - self.options['searchgridnumber'])
            
            # TODO: Profile plot iteration


        # End POLL evaluation
        
        # Update mesh size
        self.mesh_size =  self.options['pollmeshmultiplier']**self.mesh_size_integer
        self.optim_state['mesh_size'] = self.mesh_size

        # Print iteration
        if is_sucess_poll_flag:
            poll_string = 'Successful poll'
        else:
            poll_string = 'Refine grid'
        
        if self.gp_refitted_flag:
            action_str = 'Train'
            if self.gp_exit_flag < 0:
                action_str += ' (failed)'
                #self.gp_exit_flag = np.inf # Reset the flag
            self.logging_action.append(action_str)

        if self.last_skipped == self.optim_state['iter']:
            self.logging_action.append('Skip')

        self._display_function_log_(self.optim_state['iter'], poll_string)   

        #TODO: if self.output_function is not None -> Implement output function for saving the result in a file.
        
        self.reset_gp = is_poll_moved

        return u_poll_best, f_poll_best, y_poll_best, f_sd_poll_best, gp
    
    def _save_gp_stats_(self, fval, ymu, ys):
        
        if self.gp_stats.get('iter_gp') is None or len(self.gp_stats.get('iter_gp')) == 0:
            iter = 0
        else:
            iter = self.gp_stats.get('iter_gp')[-1] + 1
        
        self.gp_stats.record('iter_gp', iter, iter)
        self.gp_stats.record('fval', fval, iter)
        self.gp_stats.record('ymu', ymu, iter)
        self.gp_stats.record('ys', ys, iter)
        
    def _is_gp_refit_time_(self, alpha):
        """ A private method that checks the calibration of the GP prediction and if a fitting is required.
        """
        if self.function_logger.func_count < 200:
            refit_period = np.maximum(10, self.D * 2)
        else:
            refit_period = self.D * 5
        
        gp_iter_idx = self.gp_stats.get('iter_gp')

        do_gp_calibration = False
        # empty stats
        if gp_iter_idx is None or len(gp_iter_idx) == 0 or gp_iter_idx[-1] == 0:
            if gp_iter_idx is None:
                gp_iter_idx = 0
            do_gp_calibration = True
        else:
            gp_iter_idx = gp_iter_idx[-1] #retrieve last recorded gp stat iteration
        
        # if stats data is available check z_score
        if not do_gp_calibration:
            fvals = self.gp_stats.get('fval')[:gp_iter_idx+1].flatten().astype('float')
            yvals = self.gp_stats.get('ymu')[:gp_iter_idx+1].flatten().astype('float')
            zscore = fvals - yvals
            gp_ys = self.gp_stats.get('ys')[:gp_iter_idx+1].flatten().astype('float')
            zscore = zscore / gp_ys

            if np.any(np.isnan(zscore)):
                do_gp_calibration = True
            else: 
                n = np.size(zscore)
                if n < 3:
                    chi_to_inv = lambda y, v: gammaincinv(v/2, y)
                    plo = chi_to_inv(alpha/2, n)
                    phi = chi_to_inv(1-alpha/2, n)
                    total = np.sum(zscore**2)
                    if total < plo or total > phi or np.any(np.isnan(plo)) or np.any(np.isnan(phi)):
                        do_gp_calibration = True
                    else:
                        do_gp_calibration =  False
                else:
                    shapiro_test = shapiro(zscore)
                    do_gp_calibration = shapiro_test.pvalue < alpha
                    
        func_count = self.function_logger.func_count

        refit_flag = self.optim_state['lastfitgp'] < (func_count - self.options['minrefittime']) \
            and (gp_iter_idx >= refit_period or do_gp_calibration) and func_count > self.D
        
        if refit_flag:
            
            self.optim_state['lastfitgp'] = self.function_logger.func_count

            # Reset GP statistics GP
            self.gp_stats = IterationHistory(["iter_gp","fval","ymu","ys","gp",])
            do_gp_calibration = False

        return refit_flag, do_gp_calibration


    
    def _get_target_from_gp_(self, u, gp:GP, hyp_best):
        """ A private method that retrieve the prediction of the gp at the input ``u``.
            If the target function is stochastic then set the optimization target ``f_target`` slightly below the mean prediction. 
            
        Parameters
        ----------
            u : np.array
                input point u
            gp : GP
            hyp_best : np.ndarray
                Hyperparameter used by the GP in the prediction

        Returns:
            f_target_mu : 
                GP prediction, it corresponds to the mean values.
            f_target_s :   
                GP variance/noise at point u.
            f_target : optimization target, it is slighly below the GP prediction when the target function is stochastic. 
            
        """
        # Corresponds to Matlab: updateTarget
        if self.optim_state['uncertainty_handling_level'] > 0 \
            or self.options['uncertainincumbent']:
            tmp_gp = copy.deepcopy(gp)
            tmp_gp.set_hyperparameters(hyp_best)
            f_target_mu, fs2 = tmp_gp.predict(np.atleast_2d(u))
            
            f_target_s = np.sqrt(np.max(fs2, axis=0))
            if ~np.isfinite(f_target_mu) | ~np.isreal(f_target_s) | ~np.isfinite(f_target_s):
                f_target_mu = self.optim_state['fval']
                f_target_s = self.optim_state['fsd']
            
            # f_target: Set optimization target slightly below the current incumbent
            if self.options['alternativeincumbent']:
                f_target = f_target_mu - np.sqrt(self.D) / np.sqrt(self.function_logger.func_count) * f_target_s
            else:
                f_target = f_target_mu - self.optim_state['sd_level'] * np.sqrt(fs2 + self.options['tolfun']**2)
        else:
            f_target = self.optim_state['fval'] - self.options['tolfun']
            f_target_mu = self.optim_state['fval']
            f_target_s = 0
            
        return f_target_mu, f_target_s, f_target        

    def _update_search_bounds_(self):
        lb = self.optim_state['lb']
        lb_search = force_to_grid(lb, self.optim_state['search_mesh_size'])
        lb_search[lb_search < lb] = lb_search[lb_search < lb] + self.optim_state['search_mesh_size']

        ub = self.optim_state['ub']
        ub_search = force_to_grid(ub, self.optim_state['search_mesh_size'])
        ub_search[ub_search > ub] = ub_search[ub_search > ub] - self.optim_state['search_mesh_size']
        return lb_search, ub_search

    def _update_incumbent_(self, u_new, yval_new, fval_new, fsd_new):
        """
            Move the incumbent (current point) to a new point.
        """
        self.optim_state['u'] = u_new.copy()
        self.optim_state['yval'] = yval_new
        self.optim_state['fval'] = fval_new
        self.optim_state['fsd'] = fsd_new
        self.u = u_new.copy()
        self.u_best = u_new.copy()
        self.yval = yval_new
        self.fval = fval_new
        self.fsd = fsd_new
        return yval_new, fval_new, fsd_new
        #Update estimate of curvature (Hessian) - not supported (GP usage)

    def _update_search_stats_(self, search_status, search_dist):
        if not 'search_stats' in self.optim_state \
            or len(self.optim_state['search_stats']) == 0:
            search_stats = {}
            search_stats['log_search_factor'] = []
            search_stats['success'] = []
            search_stats['udist'] = []
            self.optim_state['search_stats'] = search_stats
        else:
            search_stats = self.optim_state['search_stats']
        
        search_stats['log_search_factor'].append(np.log(self.optim_state['search_factor']))
        search_stats['udist'].append(search_dist)

        if search_status == 'success':
            search_stats['success'].append(1.0)
            self.optim_state['search_factor'] = self.optim_state['search_factor']*self.options['searchscalesuccess']
            if self.options['adaptiveincumbentshift']:
                self.optim_state['sd_level'] = self.optim_state['sd_level'] * 2

        elif search_status == 'incremental':
            search_stats['success'].append(0.5)
            self.optim_state['search_factor'] = self.optim_state['search_factor']*self.options['searchscaleincremental']
            if self.options['adaptiveincumbentshift']:
                self.optim_state['sd_level'] = self.optim_state['sd_level'] * 2**2

        elif search_status == 'failure':
            search_stats['success'].append(0.)
            self.optim_state['search_factor'] = self.optim_state['search_factor']*self.options['searchscalefailure']
            if self.options['adaptiveincumbentshift']:
                self.optim_state['sd_level'] = np.maximum(self.options['incumbentsigmamultiplier'],
                                                    self.optim_state['sd_level']/2)
        
        # Reset search factor at the end of each search
        if self.optim_state['search_count'] == self.options['searchntry']:
            self.optim_state['search_factor'] = 1

        return search_stats

    
    def _re_evaluate_history_(self, gp:GP):
        """ A private method used in the case of a stochastic target function.
            It updates the predicted values and the variance for each stored GP at each iteration, by computing the posterior on the current training set without refitting the parameters.
        """
        if self.optim_state['last_re_eval'] != self.function_logger.func_count:
            # Re-evaluate gp outputs
            u_history = self.iteration_history.get('u')
            gps = self.iteration_history.get('gp')
            for i in range(u_history.shape[0]):
                tmp_gp = gps[i]
                u = u_history[i]
                tmp_gp, _ = local_gp_fitting(tmp_gp, u, self.function_logger, self.options, self.optim_state, self.iteration_history, False)
                fval, fsd = tmp_gp.predict(np.atleast_2d(u))
                fval = fval.item()
                fsd = np.sqrt(fsd).item()
                
                self.iteration_history.record('fval', fval, i)
                self.iteration_history.record('fsd', fsd, i)

            self.optim_state['last_re_eval'] = self.function_logger.func_count


    def _check_mesh_overflow_(self):
        if self.mesh_size_integer == self.options['maxpollgridnumber']:
            self.mesh_overflows += 1
            if self.mesh_overflows == np.ceil(self.options['meshoverflowswarning']):
                self.logger.warn('bads:meshOverflow \t The mesh attempted to expand above maximum size too many times. Try widening PLB and PUB.')
    
    def _create_result_dict(self, idx_best: int, termination_message: str):
        """
        Private method to create the result dict.
        """
        
        # TODO: save using BADSDump
        # bads_dump = BADSDump('bads_dump')
        # bads_dump.to_JSON(self.x, self.u, self.fval, self.fsd, self.iteration_history, )
        
        logging.info(termination_message)
        return None

    def _log_column_headers(self):
        """
        Private method to log the column headers for the iteration log.
        """
        if self.optim_state["cache_active"]:
            self.logger.info(
                " Iteration f-count/f-cache     E[f(x)]     SD[f(x)]     MeshScale     Method     Actions")
        else:
            if self.optim_state["uncertainty_handling_level"] > 0:
                self.logger.info(
                    " Iteration f-count     E[f(x)]     SD[f(x)]     MeshScale     Method     Actions")
            else:
                self.logger.info(
                    " Iteration f-count     f(x)     MeshScale     Method     Actions")

    def _setup_logging_display_format(self):
        """
        Private method to set up the display format for logging the iterations.
        """
        if self.optim_state["cache_active"]:
            display_format = " {:5.0f}     {:5.0f}/{:5.0f}   {:12.6f}  "
            display_format += ("{:12.6f}  {:12.6f}     {}       {}")
        else:
            if self.optim_state["uncertainty_handling_level"] > 0:
                display_format = " {:5.0f}     {:5.0f}   {:12.6f}  "
                display_format += ("{:12.6f}  {:12.6f}     {}       {}")
            else:
                display_format = " {:5.0f}     {:5.0f}   {:12.6f}  "
                display_format += ("{:12.6f}     {}       {}")

        return display_format

    def _display_function_log_(self, iteration, method):
        if self.optim_state["uncertainty_handling_level"] > 0:

            self.logger.info(self.display_format.format(
                                iteration,
                                self.function_logger.func_count,
                                self.fval,
                                self.fsd,
                                self.optim_state["mesh_size"],
                                method,
                                "".join(self.logging_action[-1]),))
        else:
            self.logger.info(self.display_format.format(
                                iteration,
                                self.function_logger.func_count,
                                float(self.fval),
                                self.optim_state["mesh_size"],
                                method,
                                "".join(self.logging_action[-1]),))<|MERGE_RESOLUTION|>--- conflicted
+++ resolved
@@ -210,12 +210,7 @@
         # evaluate  starting point non-bound constraint
         if non_box_cons is not None:
             if non_box_cons(self.x0) > 0:
-<<<<<<< HEAD
                 raise ValueError('Initial starting point X0 does not satisfy non-bound constraints (non_box_cons).')
-=======
-                raise ValueError('Initial starting point X0 does not satisfy non-bound constraints NONBCON.')
->>>>>>> f9e9326e
-            
 
         self.optim_state = self._init_optim_state_()
 
@@ -368,13 +363,8 @@
         # Check that all X0 are inside the bounds
         if np.any(x0 < lower_bounds) or np.any(x0 > upper_bounds):
             raise ValueError(
-<<<<<<< HEAD
                 """bads:InitialPointsNotInsideBounds: The starting 
                 points X0 are not inside the provided hard bounds LB and UB."""
-=======
-                """bads:InitialPointsNotInsideBounds: The starting
-            non_box_conspoints X0 are not inside the provided hard bounds LB and UB."""
->>>>>>> f9e9326e
             )
 
         # # Compute "effective" bounds (slightly inside provided hard bounds)
@@ -540,11 +530,7 @@
             raise ValueError("Periodic variables are not yet supported. Please set periodic_vars to None.")
 
         # Compute transformation of variables
-<<<<<<< HEAD
         if self.options['nonlinear_scaling']:
-=======
-        if self.options['non_linear_scaling']:
->>>>>>> f9e9326e
             logflag = np.full((1, self.D), np.NaN)
             periodic_vars = self.options['periodic_vars']
             if periodic_vars is not None and len(periodic_vars) != 0:
@@ -759,18 +745,6 @@
             egquad, and se"""
             )
         optim_state["int_meanfun"] = self.options.get("gpintmeanfun")
-<<<<<<< HEAD
-=======
-        # more logic here in matlab
-
-        # Starting threshold on y for output warping
-        if self.options.get("fitness_shaping"):
-            optim_state["outwarp_delta"] = self.options.get(
-                "outwarpthreshbase"
-            )
-        else:
-            optim_state["outwarp_delta"] = []
->>>>>>> f9e9326e
 
         return optim_state
 
@@ -797,11 +771,7 @@
         if self.optim_state["uncertainty_handling_level"] < 1:
             # test if the function is noisy 
             self.logging_action.append('Uncertainty test')
-<<<<<<< HEAD
             yval_bis, _, _ = self.function_logger(self.u, record_duplicate_data=False)
-=======
-            yval_bis, _, _ = self.function_logger(self.u, add_data=False)
->>>>>>> f9e9326e
             if (np.abs(self.yval - yval_bis) > self.options['tolnoise'] ):
                 self.optim_state['uncertainty_handling_level'] = 1
                 self.logging_action.append('Uncertainty test')
@@ -826,11 +796,7 @@
 
         # If dealing with a noisy function, use a large initial mesh
         if self.optim_state["uncertainty_handling_level"] > 0:
-<<<<<<< HEAD
             self.options['fun_eval_start'] = np.minimum(np.maximum(20, self.options['fun_eval_start']),
-=======
-            self.options['ninit'] = np.minimum(np.maximum(20, self.options['ninit']),
->>>>>>> f9e9326e
                                             self.options['max_fun_evals'])
 
         # set up strings for logging of the iteration
@@ -838,15 +804,9 @@
         self._log_column_headers()
         self._display_function_log_(0, '')
 
-<<<<<<< HEAD
         if self.options['fun_eval_start'] > 0:
             # Evaluate initial points but not more than options.max_fun_evals
             fun_eval_start = np.minimum(self.options['fun_eval_start'], self.options['max_fun_evals'] - 1)
-=======
-        if self.options['ninit'] > 0:
-            # Evaluate initial points but not more than options.max_fun_evals
-            ninit = np.minimum(self.options['ninit'], self.options['max_fun_evals'] - 1)
->>>>>>> f9e9326e
             if self.options['initfcn'] == 'init_sobol':
                 
                 u1 = init_sobol(self.u, self.lower_bounds, self.upper_bounds,
@@ -904,16 +864,11 @@
             self.options['meshoverflowswarning'] = 2 * self.options['meshoverflowswarning']
             self.options['minfailedpollsteps'] = np.inf
             self.options['meshnoisemultiplier'] = 0
-<<<<<<< HEAD
             if self.options['noise_size'] is None:
                 self.options['noise_size'] = 1.
             if isinstance(self.options['noise_size'], np.ndarray): # ensure the noise_size is a scalar
                 self.options['noise_size'] = self.options['noise_size'].item()
                 
-=======
-            if self.options['noise_size'] is None or len(self.options['noise_size']) == 0:
-                self.options['noise_size'] = 1.
->>>>>>> f9e9326e
             # Keep some function evaluations for the final resampling
             self.options['noise_final_samples'] = min(self.options['noise_final_samples'] , self.options['max_fun_evals']  - self.function_logger.func_count)
             self.options['max_fun_evals'] = self.options['max_fun_evals']  - self.options['noise_final_samples']
@@ -1196,11 +1151,7 @@
                 yval_vec = np.empty(self.options['noise_final_samples'])
                 for i_sample in range(self.options['noise_final_samples']):
                     # y, f_sd, _ = self.function_logger(self.u)
-<<<<<<< HEAD
                     yval_vec[i_sample] = self.function_logger(self.u, record_duplicate_data=False)[0]
-=======
-                    yval_vec[i_sample] = self.function_logger(self.u, add_data=False)[0]
->>>>>>> f9e9326e
                 
                 if yval_vec.size == 1:
                     yval_vec = np.vstack(yval_vec, self.yval)
@@ -1221,13 +1172,8 @@
         # Compute total running time and fractional overhead
         timer.stop_timer('BADS')
         total_time  = timer.get_duration('BADS')
-<<<<<<< HEAD
         if self.function_logger.total_fun_eval_time > 0.:
             overhead = total_time / self.function_logger.total_fun_eval_time -1
-=======
-        if self.function_logger.total_fun_evaltime > 0.:
-            overhead = total_time / self.function_logger.total_fun_evaltime -1
->>>>>>> f9e9326e
         else:
             overhead = np.nan
         self.optim_state['total_time'] = total_time
@@ -1714,28 +1660,17 @@
             #else:
                 # Check stalling
             iter = self.optim_state['iter']
-<<<<<<< HEAD
             if self.options['accelerate_mesh'] and iter > self.options['accelerate_mesh_steps']:
                 f_base = self.iteration_history.get('fval')[iter - self.options['accelerate_mesh_steps']]
                 f_sd_base = self.iteration_history.get('fsd')[iter - self.options['accelerate_mesh_steps']]
                 u_base = self.iteration_history.get('u')[iter - self.options['accelerate_mesh_steps']]
-=======
-            if self.options['accelerate_mesh'] and iter > self.options['accelerate_meshsteps']:
-                f_base = self.iteration_history.get('fval')[iter - self.options['accelerate_meshsteps']]
-                f_sd_base = self.iteration_history.get('fsd')[iter - self.options['accelerate_meshsteps']]
-                u_base = self.iteration_history.get('u')[iter - self.options['accelerate_meshsteps']]
->>>>>>> f9e9326e
                 self.f_q_historic_improvement = self._eval_improvement_(f_base, self.fval,
                                                                         f_sd_base, self.fsd,
                                                                         self.options['improvementquantile'])
                 if self.f_q_historic_improvement < self.options['tolfun']: #or np.all(u_base.flatten() == self.u.flatten()):
                     
                     self.mesh_size_integer -= 1
-<<<<<<< HEAD
                     logger.debug("bads: The optimization is stalling, further decrease of the mesh size")
-=======
-                    logger.warn("bads: The optimization is stalling, further decrease of the mesh size")
->>>>>>> f9e9326e
             
             self.optim_state['search_size_integer'] = np.minimum(self.optim_state['search_size_integer'],
                                          self.mesh_size_integer * self.options['searchgridmultiplier'] - self.options['searchgridnumber'])
