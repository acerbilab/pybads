--- conflicted
+++ resolved
@@ -1151,14 +1151,9 @@
                 yval_vec = np.empty(self.options['noise_final_samples'])
                 ysd_vec = np.empty(self.options['noise_final_samples'])
                 for i_sample in range(self.options['noise_final_samples']):
-                    # y, f_sd, _ = self.function_logger(self.u)
-<<<<<<< HEAD
                     y, y_sd, _ = self.function_logger(self.u, record_duplicate_data=False)
                     yval_vec[i_sample] = y
                     ysd_vec[i_sample] = y_sd
-=======
-                    yval_vec[i_sample] = self.function_logger(self.u, record_duplicate_data=False)[0]
->>>>>>> 8ff10f54
                 
                 if yval_vec.size == 1:
                     yval_vec = np.vstack((yval_vec, self.yval))
