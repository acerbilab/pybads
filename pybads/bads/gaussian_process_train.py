--- conflicted
+++ resolved
@@ -122,10 +122,6 @@
     # Build starting points
     hyp0 = np.empty((0, np.size(hyp_dict["hyp"])))
     
-<<<<<<< HEAD
-=======
-    # TODO: Not used in PyBADS
->>>>>>> f9e9326e
     if gp_train["init_N"] > 0 and optim_state["iter"] > 0:
         # Be very careful with off-by-one errors compared to MATLAB in the
         # range here.
@@ -341,13 +337,8 @@
         hyp_gp = gp.get_hyperparameters(as_array=True)
         
         # FIT GP
-<<<<<<< HEAD
         gp_s_N = 0
         gp_train = _get_gp_training_options(optim_state, iteration_history, options, hyp_gp, gp_s_N, function_logger, second_fit=second_fit)
-=======
-        gp_s_N = _get_numb_gp_samples(function_logger, optim_state, options) # TODO: it's actually always 0, since we only optimize.
-        gp_train = _get_gp_training_options(optim_state, iteration_history, options, hyp_gp, gp_s_N, function_logger)
->>>>>>> f9e9326e
         gp, hyp_gp, res, exit_flag = _robust_gp_fit_(gp, gp.X, gp.y, gp.s2, hyp_gp, gp_train, optim_state, options)
         dic_hyp_gp = gp.hyperparameters_to_dict(hyp_gp)
 
@@ -852,16 +843,10 @@
     a = -(options["gp_train_n_init"] - options["gp_train_n_init_final"])
     b = -3 * a
     c = 3 * a
-<<<<<<< HEAD
     d = options["gp_train_n_init"]
     eff_starting_points = optim_state['eff_starting_points']
     x = (n_eff - eff_starting_points) / (
         min(options["max_fun_evals"], options['ntrain_max']) - eff_starting_points
-=======
-    d = options["gptrainninit"]
-    x = (n_eff - options["funevalstart"]) / (
-        min(options["max_fun_evals"], 1e3) - options["funevalstart"]
->>>>>>> f9e9326e
     )
     f = lambda x_: a * x_ ** 3 + b * x ** 2 + c * x + d
     init_N = max(round(f(x)), options["gp_train_n_init_final"])
@@ -893,7 +878,6 @@
     U = function_logger.X[0:U_max_idx+1].copy()
     Y = function_logger.Y[0:U_max_idx+1].copy()
 
-<<<<<<< HEAD
     if function_logger.noise_flag:
         S = function_logger.S[0:U_max_idx+1]
     
@@ -919,83 +903,6 @@
     if function_logger.noise_flag:
         res_S = function_logger.S[sort_idx[0:ntrain]]
     return (U[sort_idx[0:ntrain]], Y[sort_idx[0:ntrain]], res_S)
-=======
-    Parameters
-    ==========
-    optim_state : dict
-        Optimization state from the BADS instance we are calling this from.
-    iteration_history : IterationHistory
-        Iteration history from the BADS instance we are calling this from.
-    options : Options
-        Options from the BADS instance we are calling this from.
-    hyp_dict : dict
-        Hyperparameter summary statistic dictionary.
-
-    Returns
-    =======
-    hyp_cov : ndarray, optional
-        The hyperparameter posterior covariance if it can be computed.
-    """
-
-    if optim_state["iter"] > 0:
-        if options["weightedhypcov"]:
-            w_list = []
-            hyp_list = []
-            w = 1
-            for i in range(0, optim_state["iter"]):
-                if i > 0:
-                    # Be careful with off-by-ones compared to MATLAB here
-                    diff_mult = 1
-                    if 'sKL' in iteration_history:
-                        diff_mult = max(
-                            1,
-                            np.log(
-                                iteration_history["sKL"][optim_state["iter"] - i]
-                                / options["tolskl"]
-                                * options["fun_evals_per_iter"]
-                            ),
-                        )
-                    w *= options["hyprunweight"] ** (
-                        options["fun_evals_per_iter"] * diff_mult
-                    )
-                # Check if weight is getting too small.
-                if w < options["tolcovweight"]:
-                    break
-
-                hyp = iteration_history["gp_hyp_full"][
-                    optim_state["iter"] - 1 - i
-                ]
-                hyp_n = hyp.shape[1]
-                if len(hyp_list) == 0 or np.shape(hyp_list)[2] == hyp.shape[0]:
-                    hyp_list.append(hyp.T)
-                    w_list.append(w * np.ones((hyp_n, 1)) / hyp_n)
-
-            w_list = np.concatenate(w_list)
-            hyp_list = np.concatenate(hyp_list)
-
-            # Normalize weights
-            w_list /= np.sum(w_list, axis=0)
-            # Weighted mean
-            mu_star = np.sum(hyp_list * w_list, axis=0)
-
-            # Weighted covariance matrix
-            hyp_n = np.shape(hyp_list)[1]
-            hyp_cov = np.zeros((hyp_n, hyp_n))
-            for j in range(0, np.shape(hyp_list)[0]):
-                hyp_cov += np.dot(
-                    w_list[j],
-                    np.dot((hyp_list[j] - mu_star).T, hyp_list[j] - mu_star),
-                )
-
-            hyp_cov /= 1 - np.sum(w_list ** 2)
-
-            return hyp_cov
-
-        return hyp_dict["run_cov"]
-
-    return None
->>>>>>> f9e9326e
-
 
 def _get_fevals_data(function_logger: FunctionLogger):
     """
@@ -1028,11 +935,7 @@
 
     # Missing port: noiseshaping
 
-<<<<<<< HEAD
     evals_time = function_logger.fun_eval_time[function_logger.X_flag]
-=======
-    evals_time = function_logger.fun_evaltime[function_logger.X_flag]
->>>>>>> f9e9326e
 
     return x, y, s2, evals_time
 
